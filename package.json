{
  "name": "jarvis",
  "version": "0.1.0",
  "private": true,
  "scripts": {
    "dev": "next dev --turbopack",
    "build": "next build --turbopack",
    "start": "next start",
    "lint": "eslint"
  },
  "dependencies": {
    "@google/generative-ai": "^0.24.1",
    "@matejmazur/react-katex": "^3.1.3",
    "@mozilla/readability": "^0.6.0",
    "@types/katex": "^0.16.7",
<<<<<<< HEAD
    "jsdom": "^27.0.0",
=======
    "hast-util-sanitize": "^5.0.2",
>>>>>>> 19038c13
    "katex": "^0.16.22",
    "mathjax": "^3.2.2",
    "mathjs": "^14.7.0",
    "next": "15.5.3",
    "pdf-parse": "^1.1.1",
    "react": "19.1.0",
    "react-dom": "19.1.0",
    "react-katex": "^3.1.0",
    "react-markdown": "^10.1.0",
    "rehype-katex": "^7.0.1",
    "rehype-raw": "^7.0.0",
    "rehype-sanitize": "^6.0.0",
    "remark-gfm": "^4.0.1",
    "remark-math": "^6.0.0"
  },
  "devDependencies": {
    "@eslint/eslintrc": "^3",
    "@tailwindcss/postcss": "^4",
    "@types/jsdom": "^21.1.7",
    "@types/node": "^20",
    "@types/pdf-parse": "^1.1.5",
    "@types/react": "^19",
    "@types/react-dom": "^19",
    "eslint": "^9",
    "eslint-config-next": "15.5.3",
    "tailwindcss": "^4",
    "typescript": "^5"
  }
}<|MERGE_RESOLUTION|>--- conflicted
+++ resolved
@@ -13,11 +13,8 @@
     "@matejmazur/react-katex": "^3.1.3",
     "@mozilla/readability": "^0.6.0",
     "@types/katex": "^0.16.7",
-<<<<<<< HEAD
+    "hast-util-sanitize": "^5.0.2",
     "jsdom": "^27.0.0",
-=======
-    "hast-util-sanitize": "^5.0.2",
->>>>>>> 19038c13
     "katex": "^0.16.22",
     "mathjax": "^3.2.2",
     "mathjs": "^14.7.0",
