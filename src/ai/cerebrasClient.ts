--- conflicted
+++ resolved
@@ -59,8 +59,7 @@
   }
 
 
-<<<<<<< HEAD
-=======
+  async parseTextToTools(text: string, tools: Tool[], uiState: string): Promise<CerebrasResponse> {
     const systemPrompt = `You are Jarvis, an AI assistant that converts natural language commands into structured tool calls.
 
 ${uiState}
@@ -229,5 +228,4 @@
 
     return coerceResult(content);
   }
->>>>>>> 3af8597e
 }