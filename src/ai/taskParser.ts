--- conflicted
+++ resolved
@@ -102,19 +102,92 @@
       }
     };
 
-<<<<<<< HEAD
-    let result = coerce(content);
+    const llmCalls = coerce(content).new_tool_calls;
+
+    // Local fallbacks: detect common edit-window phrasing to avoid depending solely on LLM
+    const localCalls: Array<{ tool: string; parameters: any; sourceText: string }> = [];
+
+    const detectLocalEdits = (text: string) => {
+      const t = text.toLowerCase();
+      const raw = text;
+
+      const pushCall = (params: any, source: string) => {
+        localCalls.push({ tool: 'edit_window', parameters: params, sourceText: source });
+      };
+
+      // 1) edit window "Title" to say ... / to ...
+      const reQuoted = /edit\s+(?:the\s+)?window\s+"([^"]+)"\s+(?:to\s+(?:say\s+)?)((?:.|\n|\r)+)$/i;
+      const mQuoted = raw.match(reQuoted);
+      if (mQuoted) {
+        const [, title, newText] = mQuoted;
+        const contentText = newText.trim();
+        if (contentText) pushCall({ titleMatch: title, newContent: contentText }, mQuoted[0]);
+      }
+
+      // 2) edit the window about X to say ... / to ...
+      const reAbout = /edit\s+(?:the\s+)?window\s+about\s+([a-z0-9\-\s]+?)\s+(?:to\s+(?:say\s+)?)((?:.|\n|\r)+)$/i;
+      const mAbout = raw.match(reAbout);
+      if (mAbout) {
+        const [, about, newText] = mAbout;
+        const contentText = newText.trim();
+        if (contentText) pushCall({ titleMatch: `window ${about.trim()}` }, mAbout[0]);
+        if (contentText) {
+          // include newContent
+          localCalls[localCalls.length - 1].parameters.newContent = contentText;
+        }
+      }
+
+      // 3) change/edit window "Title" title to NewTitle
+      const reTitleQuoted = /(edit|change)\s+(?:the\s+)?window\s+"([^"]+)"\s+(?:title|name)\s+to\s+(.+)$/i;
+      const mTitleQ = raw.match(reTitleQuoted);
+      if (mTitleQ) {
+        const [, , title, newTitle] = mTitleQ;
+        const nt = newTitle.trim();
+        if (nt) pushCall({ titleMatch: title, newTitle: nt }, mTitleQ[0]);
+      }
+
+      // 4) change/edit the window about X title to NewTitle
+      const reTitleAbout = /(edit|change)\s+(?:the\s+)?window\s+about\s+([a-z0-9\-\s]+?)\s+(?:title|name)\s+to\s+(.+)$/i;
+      const mTitleA = raw.match(reTitleAbout);
+      if (mTitleA) {
+        const [, , about, newTitle] = mTitleA;
+        const nt = newTitle.trim();
+        if (nt) pushCall({ titleMatch: `window ${about.trim()}`, newTitle: nt }, mTitleA[0]);
+      }
+    };
+
+    detectLocalEdits(fullTranscript);
+
+    // Deduplicate against actionHistory and llm calls
+    const seenKeys = new Set<string>(
+      (Array.isArray(actionHistory) ? actionHistory : []).map(a => {
+        try { return `${a.tool}:${JSON.stringify(a.parameters || {})}`; } catch { return `${a.tool}:x`; }
+      })
+    );
+
+    const merge = (arr: Array<{ tool: string; parameters: any; sourceText: string }>) => arr.filter(c => {
+      try {
+        const key = `${c.tool}:${JSON.stringify(c.parameters || {})}`;
+        if (seenKeys.has(key)) return false;
+        seenKeys.add(key);
+        return true;
+      } catch { return true; }
+    });
+
+    const merged = [...merge(localCalls), ...merge(llmCalls)];
 
     console.log('🔧 [TaskParser] LLM Response coerced to result', {
       rawContent: content,
-      parsedResult: result,
-      toolCallsFound: result.new_tool_calls.length,
-      timestamp: new Date().toISOString()
-    });
-
-    // Fallback parsing for search commands if Cerebras didn't find any
-    if (result.new_tool_calls.length === 0) {
-      console.log('🔍 [TaskParser] No tool calls from LLM, trying fallback search parsing');
+      llmCalls: llmCalls.length,
+      localCalls: localCalls.length,
+      mergedCalls: merged.length,
+      timestamp: new Date().toISOString()
+    });
+
+    // Fallback parsing for search commands if no tool calls found
+    let finalResult = { new_tool_calls: merged };
+    if (finalResult.new_tool_calls.length === 0) {
+      console.log('🔍 [TaskParser] No tool calls from LLM or local parsing, trying fallback search parsing');
       const searchPatterns = [
         /search\s+(?:for\s+)?(.+)/i,
         /find\s+(?:information\s+)?(?:about\s+)?(.+)/i,
@@ -126,7 +199,7 @@
         const match = fullTranscript.match(pattern);
         if (match && match[1]) {
           const query = match[1].trim();
-          result = {
+          finalResult = {
             new_tool_calls: [{
               tool: 'search',
               parameters: { query },
@@ -145,89 +218,12 @@
     }
 
     console.log('✅ [TaskParser] parseTextToTasks COMPLETED', {
-      finalResult: result,
-      toolCallsToExecute: result.new_tool_calls.length,
-      timestamp: new Date().toISOString()
-    });
-
-    return result;
-=======
-    const llmCalls = coerce(content).new_tool_calls;
-
-    // Local fallbacks: detect common edit-window phrasing to avoid depending solely on LLM
-    const localCalls: Array<{ tool: string; parameters: any; sourceText: string }> = [];
-
-    const detectLocalEdits = (text: string) => {
-      const t = text.toLowerCase();
-      const raw = text;
-
-      const pushCall = (params: any, source: string) => {
-        localCalls.push({ tool: 'edit_window', parameters: params, sourceText: source });
-      };
-
-      // 1) edit window "Title" to say ... / to ...
-      const reQuoted = /edit\s+(?:the\s+)?window\s+"([^"]+)"\s+(?:to\s+(?:say\s+)?)((?:.|\n|\r)+)$/i;
-      const mQuoted = raw.match(reQuoted);
-      if (mQuoted) {
-        const [, title, newText] = mQuoted;
-        const contentText = newText.trim();
-        if (contentText) pushCall({ titleMatch: title, newContent: contentText }, mQuoted[0]);
-      }
-
-      // 2) edit the window about X to say ... / to ...
-      const reAbout = /edit\s+(?:the\s+)?window\s+about\s+([a-z0-9\-\s]+?)\s+(?:to\s+(?:say\s+)?)((?:.|\n|\r)+)$/i;
-      const mAbout = raw.match(reAbout);
-      if (mAbout) {
-        const [, about, newText] = mAbout;
-        const contentText = newText.trim();
-        if (contentText) pushCall({ titleMatch: `window ${about.trim()}` }, mAbout[0]);
-        if (contentText) {
-          // include newContent
-          localCalls[localCalls.length - 1].parameters.newContent = contentText;
-        }
-      }
-
-      // 3) change/edit window "Title" title to NewTitle
-      const reTitleQuoted = /(edit|change)\s+(?:the\s+)?window\s+"([^"]+)"\s+(?:title|name)\s+to\s+(.+)$/i;
-      const mTitleQ = raw.match(reTitleQuoted);
-      if (mTitleQ) {
-        const [, , title, newTitle] = mTitleQ;
-        const nt = newTitle.trim();
-        if (nt) pushCall({ titleMatch: title, newTitle: nt }, mTitleQ[0]);
-      }
-
-      // 4) change/edit the window about X title to NewTitle
-      const reTitleAbout = /(edit|change)\s+(?:the\s+)?window\s+about\s+([a-z0-9\-\s]+?)\s+(?:title|name)\s+to\s+(.+)$/i;
-      const mTitleA = raw.match(reTitleAbout);
-      if (mTitleA) {
-        const [, , about, newTitle] = mTitleA;
-        const nt = newTitle.trim();
-        if (nt) pushCall({ titleMatch: `window ${about.trim()}`, newTitle: nt }, mTitleA[0]);
-      }
-    };
-
-    detectLocalEdits(fullTranscript);
-
-    // Deduplicate against actionHistory and llm calls
-    const seenKeys = new Set<string>(
-      (Array.isArray(actionHistory) ? actionHistory : []).map(a => {
-        try { return `${a.tool}:${JSON.stringify(a.parameters || {})}`; } catch { return `${a.tool}:x`; }
-      })
-    );
-
-    const merge = (arr: Array<{ tool: string; parameters: any; sourceText: string }>) => arr.filter(c => {
-      try {
-        const key = `${c.tool}:${JSON.stringify(c.parameters || {})}`;
-        if (seenKeys.has(key)) return false;
-        seenKeys.add(key);
-        return true;
-      } catch { return true; }
-    });
-
-    const merged = [...merge(localCalls), ...merge(llmCalls)];
-
-    return { new_tool_calls: merged };
->>>>>>> 3af8597e
+      finalResult: finalResult,
+      toolCallsToExecute: finalResult.new_tool_calls.length,
+      timestamp: new Date().toISOString()
+    });
+
+    return finalResult;
   }
 
   private generateTaskDescription(toolName: string, parameters: any): string {
