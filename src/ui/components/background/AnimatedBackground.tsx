--- conflicted
+++ resolved
@@ -14,11 +14,7 @@
 export function AnimatedBackground() {
   const canvasRef = useRef<HTMLCanvasElement>(null);
   const particlesRef = useRef<Particle[]>([]);
-<<<<<<< HEAD
-  const animationRef = useRef<number>(0);
-=======
   const animationRef = useRef<number | undefined>(undefined);
->>>>>>> 219db408
 
   useEffect(() => {
     const canvas = canvasRef.current;
