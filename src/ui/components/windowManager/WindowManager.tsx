'use client';

import { useEffect, useState, forwardRef, useImperativeHandle, useRef } from 'react';
import { Window } from '../window';
import { WindowData, WindowManagerState } from './windowManager.types';
import { eventBus } from '@/lib/eventBus';
import { SearchResultsWindow } from '../searchResults';
import IntegralGraphWindow from '@/ui/components/mathVisual/IntegralGraphWindow';
import AdaptiveQuizWindow from '@/ui/components/adaptiveQuiz/AdaptiveQuizWindow';
import { MarkdownText } from '../markdownText';
// import { contentSimilarityAnalyzer } from '@/lib/contentSimilarity';

interface WindowManagerProps {
  children: React.ReactNode;
  onWindowsChange?: (windows: WindowData[]) => void;
  onWindowClick?: (windowId: string) => void;
}

export interface WindowManagerRef {
  openWindow: (windowData: Omit<WindowData, 'isOpen' | 'zIndex'>) => void;
  closeWindow: (windowId: string) => void;
  minimizeWindow: (windowId: string) => void;
  restoreWindow: (windowId: string) => void;
  toggleFullscreen: (windowId: string) => void;
  getWindows: () => WindowData[];
  organizeWindows: () => void;
  // Category management (separate from assignment)
  createCategory: (categoryName: string) => void;
  deleteCategory: (categoryName: string) => void;
  getAllCategories: () => string[];
  getCategoryColors: () => Record<string, string>;
  // Window assignment to categories
  assignWindowToCategory: (windowId: string, categoryName: string) => void;
  removeWindowFromCategory: (windowId: string) => void;
  getAvailableGroups: () => string[]; // Keep for backward compatibility
  collapseCategory: (categoryName: string) => void;
  expandCategory: (categoryName: string) => void;
  toggleCategoryCollapse: (categoryName: string) => void;
  isCategoryCollapsed: (categoryName: string) => boolean;
  getCollapsedCategories: () => string[];
  organizeCategory: (categoryName: string) => void;
}

// Color palette for groups
const GROUP_COLORS = [
  '#3B82F6', // blue
  '#EF4444', // red  
  '#10B981', // green
  '#F59E0B', // yellow
  '#8B5CF6', // purple
  '#EC4899', // pink
  '#06B6D4', // cyan
  '#F97316', // orange
  '#84CC16', // lime
  '#6366F1', // indigo
  '#14B8A6', // teal
  '#F43F5E', // rose
];

// Helper function to get color for a group (ensures unique colors)
const getGroupColor = (groupName: string, existingCategories: string[] = [], existingColorMap: Record<string, string> = {}): string => {
  if (!groupName) return '#6B7280'; // default gray
  
  // Get colors already used by existing categories
  const usedColors = new Set<string>();
  existingCategories.forEach(cat => {
    // If we already assigned a color explicitly, use that
    if (existingColorMap[cat]) {
      usedColors.add(existingColorMap[cat]);
      return;
    }
    // Fallback to hash mapping if not explicitly stored
    let hash = 0;
    for (let i = 0; i < cat.length; i++) {
      hash = ((hash << 5) - hash + cat.charCodeAt(i)) & 0xffffffff;
    }
    usedColors.add(GROUP_COLORS[Math.abs(hash) % GROUP_COLORS.length]);
  });
  
  // Try to get a unique color for this category
  let hash = 0;
  for (let i = 0; i < groupName.length; i++) {
    hash = ((hash << 5) - hash + groupName.charCodeAt(i)) & 0xffffffff;
  }
  
  let colorIndex = Math.abs(hash) % GROUP_COLORS.length;
  let selectedColor = GROUP_COLORS[colorIndex];
  
  // If color is already used, find the next available color
  while (usedColors.has(selectedColor)) {
    colorIndex = (colorIndex + 1) % GROUP_COLORS.length;
    selectedColor = GROUP_COLORS[colorIndex];
    
    // If we've checked all colors and they're all used, allow duplicates
    // (This handles the edge case where there are more categories than colors)
    if (usedColors.size >= GROUP_COLORS.length) {
      break;
    }
  }
  
  return selectedColor;
};

export const WindowManager = forwardRef<WindowManagerRef, WindowManagerProps>(function WindowManager({ children, onWindowsChange, onWindowClick }, ref) {
  const [state, setState] = useState<WindowManagerState>({
    windows: [],
    activeWindowId: null,
    nextZIndex: 10,
    collapsedCategories: []
  });
  
  // Separate state for managing categories
  const [categories, setCategories] = useState<string[]>([]);
  const [categoryColors, setCategoryColors] = useState<Record<string, string>>({});

  // Helper function to create a unique connection ID
  // Connections feature removed per decision

  const getOptimalPosition = (width: number, height: number, currentWindows: WindowData[]): { x: number; y: number } => {
    const viewportWidth = typeof window !== 'undefined' ? window.innerWidth : 1920;
    const viewportHeight = typeof window !== 'undefined' ? window.innerHeight : 1080;

    const margin = 20;
    
    // RESTRICT TO LEFT 95%: right edge cannot exceed 95% (5% reserved for image drop)
    const maxRightEdge = viewportWidth * 0.95;
    const maxAllowedX = maxRightEdge - width;

    // If no windows exist, place at top-left
    if (currentWindows.length === 0) {
      return { x: margin, y: margin };
    }

    const occupiedAreas = currentWindows.map(w => ({
      x1: w.x,
      y1: w.y,
      x2: w.x + w.width,
      y2: w.y + w.height
    }));

    const isPositionFree = (x: number, y: number, testWidth: number, testHeight: number): boolean => {
      const proposedArea = {
        x1: x,
        y1: y,
        x2: x + testWidth,
        y2: y + testHeight
      };

      return !occupiedAreas.some(area =>
        !(proposedArea.x2 <= area.x1 ||
          proposedArea.x1 >= area.x2 ||
          proposedArea.y2 <= area.y1 ||
          proposedArea.y1 >= area.y2)
      );
    };

    // STRICT TOP-LEFT PRIORITY: Scan row by row from top-left
    const stepSize = 15;
    for (let y = margin; y <= viewportHeight - height - margin; y += stepSize) {
      for (let x = margin; x <= maxAllowedX; x += stepSize) {
        if (isPositionFree(x, y, width, height)) {
          return { x, y };
        }
      }
    }

    // If no free space found, use top-left fallback
    return { x: margin, y: margin };
  };

  const getReasonableSize = (requestedWidth?: number, requestedHeight?: number): { width: number; height: number } => {
    const viewportWidth = typeof window !== 'undefined' ? window.innerWidth : 1920;
    const viewportHeight = typeof window !== 'undefined' ? window.innerHeight : 1080;
    const baseW = Math.round(Math.min(Math.max(viewportWidth * 0.42, 520), 980));
    const baseH = Math.round(Math.min(Math.max(viewportHeight * 0.46, 380), 760));
    return {
      width: requestedWidth ?? baseW,
      height: requestedHeight ?? baseH
    };
  };

  const organizeWindows = () => {
    const allWindows = state.windows.filter(window => window.isOpen && !window.isMinimized);
    if (allWindows.length === 0) return;

    // Separate image windows from generated windows
    const imageWindows = allWindows.filter(window => window.id.startsWith('image-viewer-'));
    const generatedWindows = allWindows.filter(window => !window.id.startsWith('image-viewer-'));

    console.log(`Organizing ${imageWindows.length} image windows (optimized) + ${generatedWindows.length} generated windows (default size)`);

    const viewportWidth = typeof window !== 'undefined' ? window.innerWidth : 1920;
    const viewportHeight = typeof window !== 'undefined' ? window.innerHeight : 1080;
    const screenArea = viewportWidth * viewportHeight;
    const minAreaPerWindow = screenArea * 0.1; // 10% minimum area requirement

    // Screen constraints
    const margin = 5;
    const maxRightEdge = viewportWidth * 0.95;
    const availableWidth = maxRightEdge - margin * 2;
    const availableHeight = viewportHeight - margin * 2;

    // PHASE 1: Optimize image windows only
    let packedWindows: WindowData[] = [];
    let occupiedRects: Array<{x: number, y: number, width: number, height: number}> = [];

    if (imageWindows.length > 0) {
      // Calculate conservative sizing for image windows only
      const conservativeMultiplier = Math.max(1.5, 3.0 - (imageWindows.length * 0.2));
      const totalTargetArea = Math.min(availableWidth * availableHeight * 0.80, imageWindows.length * minAreaPerWindow * conservativeMultiplier);
      const baseAreaPerWindow = totalTargetArea / imageWindows.length;

      // Sort image windows by current area (largest first)
      const sortedImageWindows = imageWindows.sort((a, b) => (b.width * b.height) - (a.width * a.height));

      // Helper to check if position is available
    const canPlaceAt = (x: number, y: number, width: number, height: number): boolean => {
      if (x < 0 || y < 0 || x + width > availableWidth || y + height > availableHeight) return false;

      return !occupiedRects.some(rect =>
        !(x >= rect.x + rect.width + margin ||
          x + width <= rect.x - margin ||
          y >= rect.y + rect.height + margin ||
          y + height <= rect.y - margin)
      );
    };

    // Helper to find best position
    const findBestPosition = (width: number, height: number): {x: number, y: number} | null => {
      for (let y = 0; y <= availableHeight - height; y += 10) {
        for (let x = 0; x <= availableWidth - width; x += 10) {
          if (canPlaceAt(x, y, width, height)) {
            return { x, y };
          }
        }
      }
      return null;
    };

      // Process image windows with MINIMUM AREA PRIORITY
      for (const window of sortedImageWindows) {
      // Ensure reasonable aspect ratio bounds (prevent extreme ratios)
      const rawAspectRatio = window.width / window.height;
      const aspectRatio = Math.max(0.2, Math.min(5.0, rawAspectRatio)); // Clamp between 1:5 and 5:1
      const targetArea = Math.max(minAreaPerWindow, baseAreaPerWindow);

      // Calculate optimal dimensions
      let optimalWidth, optimalHeight;
      if (aspectRatio > 1) {
        optimalWidth = Math.sqrt(targetArea * aspectRatio);
        optimalHeight = Math.sqrt(targetArea / aspectRatio);
      } else {
        optimalHeight = Math.sqrt(targetArea / aspectRatio);
        optimalWidth = Math.sqrt(targetArea * aspectRatio);
      }

      let finalWindow = null;

      // Try 1: Optimal size without overlap
      const optimalPos = findBestPosition(Math.round(optimalWidth), Math.round(optimalHeight));
      if (optimalPos) {
        finalWindow = {
          ...window,
          width: Math.round(optimalWidth),
          height: Math.round(optimalHeight),
          x: optimalPos.x + margin,
          y: optimalPos.y + margin
        };
      } else {
        // Try 2: Scale down but NEVER below minimum area
        const minScale = Math.sqrt(minAreaPerWindow / (optimalWidth * optimalHeight));
        let scaleFactor = 0.9;

        while (scaleFactor >= minScale && !finalWindow) {
          const scaledWidth = Math.round(optimalWidth * scaleFactor);
          const scaledHeight = Math.round(optimalHeight * scaleFactor);

          if (scaledWidth * scaledHeight >= minAreaPerWindow) {
            const scaledPos = findBestPosition(scaledWidth, scaledHeight);
            if (scaledPos) {
              finalWindow = {
                ...window,
                width: scaledWidth,
                height: scaledHeight,
                x: scaledPos.x + margin,
                y: scaledPos.y + margin
              };
            }
          }
          scaleFactor -= 0.05;
        }

        // Try 3: Minimum area size - MUST be placed even with overlap
        if (!finalWindow) {
          const minWidth = Math.round(Math.sqrt(minAreaPerWindow * aspectRatio));
          const minHeight = Math.round(Math.sqrt(minAreaPerWindow / aspectRatio));

          console.warn(`Using minimum area for window ${window.id}: ${minWidth}×${minHeight}`);

          const minPos = findBestPosition(minWidth, minHeight);
          if (minPos) {
            finalWindow = {
              ...window,
              width: minWidth,
              height: minHeight,
              x: minPos.x + margin,
              y: minPos.y + margin
            };
          } else {
            // LAST RESORT: Allow overlap to maintain minimum area
            console.warn(`ALLOWING OVERLAP for window ${window.id} to maintain minimum area requirement`);

            // Find position with minimal overlap
            let bestOverlapPos = { x: margin, y: margin };
            let minOverlap = Infinity;

            for (let y = 0; y <= availableHeight - minHeight; y += 20) {
              for (let x = 0; x <= availableWidth - minWidth; x += 20) {
                if (x >= 0 && y >= 0 && x + minWidth <= availableWidth && y + minHeight <= availableHeight) {
                  let overlapArea = 0;

                  for (const rect of occupiedRects) {
                    const left = Math.max(x, rect.x);
                    const top = Math.max(y, rect.y);
                    const right = Math.min(x + minWidth, rect.x + rect.width);
                    const bottom = Math.min(y + minHeight, rect.y + rect.height);

                    if (left < right && top < bottom) {
                      overlapArea += (right - left) * (bottom - top);
                    }
                  }

                  if (overlapArea < minOverlap) {
                    minOverlap = overlapArea;
                    bestOverlapPos = { x: x + margin, y: y + margin };
                  }
                }
              }
            }

            finalWindow = {
              ...window,
              width: minWidth,
              height: minHeight,
              x: bestOverlapPos.x,
              y: bestOverlapPos.y
            };

            if (minOverlap > 0) {
              console.warn(`Window ${window.id} placed with ${minOverlap}px² overlap (minimum area preserved)`);
            }
          }
        }
      }

      if (finalWindow) {
        packedWindows.push(finalWindow);
        occupiedRects.push({
          x: finalWindow.x - margin,
          y: finalWindow.y - margin,
          width: finalWindow.width,
          height: finalWindow.height
        });
      }
      }
    }

    // PHASE 2: Place generated windows at their current size
    for (const window of generatedWindows) {
      // Keep current dimensions for generated windows
      const currentWidth = window.width;
      const currentHeight = window.height;

      // Try to find available space without overlap
      let bestPosition = null;
      
      // Helper to check if position is available for generated windows
      const canPlaceGeneratedAt = (x: number, y: number): boolean => {
        if (x < 0 || y < 0 || x + currentWidth > availableWidth || y + currentHeight > availableHeight) return false;

        return !occupiedRects.some(rect =>
          !(x >= rect.x + rect.width + margin ||
            x + currentWidth <= rect.x - margin ||
            y >= rect.y + rect.height + margin ||
            y + currentHeight <= rect.y - margin)
        );
      };

      // Try to find non-overlapping position with systematic search
      // Use a finer grid for better placement options
      for (let y = 0; y <= availableHeight - currentHeight && !bestPosition; y += 15) {
        for (let x = 0; x <= availableWidth - currentWidth && !bestPosition; x += 15) {
          if (canPlaceGeneratedAt(x, y)) {
            bestPosition = { x: x + margin, y: y + margin };
            console.log(`Generated window ${window.id} placed without overlap at (${bestPosition.x}, ${bestPosition.y})`);
          }
        }
      }

      // If no non-overlapping space found, find position with minimal overlap
      if (!bestPosition) {
        console.warn(`No non-overlapping space for generated window ${window.id}, finding minimal overlap position`);
        
        let minOverlapPosition = { x: margin, y: margin };
        let minOverlapArea = Infinity;

        // Try different positions and find the one with least overlap
        for (let y = 0; y <= availableHeight - currentHeight; y += 30) {
          for (let x = 0; x <= availableWidth - currentWidth; x += 30) {
            if (x >= 0 && y >= 0 && x + currentWidth <= availableWidth && y + currentHeight <= availableHeight) {
              let overlapArea = 0;

              // Calculate total overlap with existing windows
              for (const rect of occupiedRects) {
                const left = Math.max(x, rect.x);
                const top = Math.max(y, rect.y);
                const right = Math.min(x + currentWidth, rect.x + rect.width);
                const bottom = Math.min(y + currentHeight, rect.y + rect.height);

                if (left < right && top < bottom) {
                  overlapArea += (right - left) * (bottom - top);
                }
              }

              // Prefer positions with less overlap, and bias towards top-left when overlap is equal
              const topLeftBias = (x + y) * 0.1; // Small bias towards top-left
              const totalScore = overlapArea + topLeftBias;

              if (totalScore < minOverlapArea + (minOverlapPosition.x + minOverlapPosition.y) * 0.1) {
                minOverlapArea = overlapArea;
                minOverlapPosition = { x: x + margin, y: y + margin };
              }
            }
          }
        }

        bestPosition = minOverlapPosition;
        
        if (minOverlapArea > 0) {
          console.warn(`Generated window ${window.id} placed with ${Math.round(minOverlapArea)}px² overlap at (${bestPosition.x}, ${bestPosition.y})`);
        }
      }

      const placedWindow = {
        ...window,
        x: bestPosition.x,
        y: bestPosition.y,
        width: currentWidth,
        height: currentHeight
      };

      packedWindows.push(placedWindow);
      
      // Add to occupied rects for future windows (but allow some overlap for generated windows)
      occupiedRects.push({
        x: placedWindow.x - margin,
        y: placedWindow.y - margin, 
        width: currentWidth,
        height: currentHeight
      });
    }

    if (packedWindows.length === 0) return;

    // Update state asynchronously
    setTimeout(() => {
      setState(prev => ({
        ...prev,
        windows: prev.windows.map(window => {
          const optimized = packedWindows.find(pw => pw.id === window.id);
          return optimized ? optimized : window;
        })
      }));
    }, 0);

    // Report results
    const organizedImageWindows = packedWindows.filter(w => w.id.startsWith('image-viewer-'));
    const organizedGeneratedWindows = packedWindows.filter(w => !w.id.startsWith('image-viewer-'));
    
    console.log(`✅ Organized: ${organizedImageWindows.length} image windows (optimized) + ${organizedGeneratedWindows.length} generated windows (default size)`);

    // logs muted per decision
  };



  const addNaturalScatter = (position: { x: number; y: number }, width: number, height: number): { x: number; y: number } => {
    const viewportWidth = typeof window !== 'undefined' ? window.innerWidth : 1920;
    const viewportHeight = typeof window !== 'undefined' ? window.innerHeight : 1080;

    const scatterRangeX = Math.min(120, viewportWidth * 0.08);
    const scatterRangeY = Math.min(80, viewportHeight * 0.06);

    const offsetX = (Math.random() - 0.5) * 2 * scatterRangeX;
    const offsetY = (Math.random() - 0.5) * 2 * scatterRangeY;

    const margin = 30;
    const scatteredX = Math.max(margin, Math.min(viewportWidth - width - margin, position.x + offsetX));
    const scatteredY = Math.max(margin, Math.min(viewportHeight - height - margin, position.y + offsetY));

    return { x: scatteredX, y: scatteredY };
  };

  const inferTitleFromContent = (content?: string, fallback: string = 'Window'): string => {
    const text = (content || '').trim();
    if (!text) return fallback;
    // Use first non-empty line up to 80 chars as inferred title
    const firstLine = text.split(/\n|\r/).map(s => s.trim()).find(Boolean) || fallback;
    return firstLine.length > 80 ? firstLine.slice(0, 77) + '…' : firstLine;
  };

  const normalizeTitle = (t?: string): string => {
    if (!t) return '';
    const trimmed = String(t).trim().toLowerCase().replace(/^['"]|['"]$/g, '');
    return trimmed.startsWith('window ')
      ? trimmed.slice('window '.length)
      : trimmed;
  };

  const titlesMatch = (a?: string, b?: string): boolean => {
    const na = normalizeTitle(a);
    const nb = normalizeTitle(b);
    if (!na || !nb) return false;
    return na === nb || na.includes(nb) || nb.includes(na);
  };

  const openWindow = (windowData: Omit<WindowData, 'isOpen' | 'zIndex'>) => {
    console.log('🪟 [WindowManager] openWindow STARTED', {
      windowData: windowData,
      timestamp: new Date().toISOString()
    });

    // Extract keywords from content if available
    // const windowContent = contentSimilarityAnalyzer.processWindowContent(
    //   windowData.id,
    //   windowData.title,
    //   windowData.content || ''
    // );
    setState(prev => {
      console.log('🔄 [WindowManager] setState callback called', {
        prevWindowsCount: prev.windows.length,
        newWindowId: windowData.id,
        timestamp: new Date().toISOString()
      });

      const currentWindows = prev.windows.filter(w => w.id !== windowData.id);

      const size = getReasonableSize(windowData.width, windowData.height);
      const optimalPosition = getOptimalPosition(size.width, size.height, currentWindows);

      console.log('📍 [WindowManager] Calculated optimal position', {
        windowId: windowData.id,
        optimalPosition,
        windowSize: { width: size.width, height: size.height },
        timestamp: new Date().toISOString()
      });

      const inferredTitle = inferTitleFromContent(windowData.content, windowData.title);

      const categoryCollapsed = (prev.collapsedCategories || []).includes(windowData.group || '');
      const newWindow = {
        ...windowData,
        title: windowData.title || inferredTitle,
        autoTitle: !windowData.title,
        x: optimalPosition.x,
        y: optimalPosition.y,
<<<<<<< HEAD
        width: size.width,
        height: size.height,
        isOpen: true,
=======
        isOpen: !categoryCollapsed,
>>>>>>> b780aa6d
        isFullscreen: false,
        zIndex: prev.nextZIndex,
        animationState: 'opening' as const,
        // keywords: windowContent.keywords,
        contentHash: windowData.content?.slice(0, 100)
      };

<<<<<<< HEAD
      let newState = {
        ...prev,
        windows: [
=======
      const newState = {
      ...prev,
      windows: [
>>>>>>> b780aa6d
          ...currentWindows,
          newWindow
      ],
      activeWindowId: windowData.id,
      nextZIndex: prev.nextZIndex + 1
      };

      // Auto-minimize older windows if too many visible
      const viewportWidth = typeof window !== 'undefined' ? window.innerWidth : 1920;
      const maxVisible = viewportWidth < 1280 ? 3 : 4;
      const visible = newState.windows.filter(w => !w.isMinimized);
      if (visible.length > maxVisible) {
        const toMinimizeCount = visible.length - maxVisible;
        const minimizeCandidates = newState.windows
          .filter(w => !w.isMinimized && w.id !== newWindow.id)
          .slice(0, toMinimizeCount);
        newState = {
          ...newState,
          windows: newState.windows.map(w =>
            minimizeCandidates.find(m => m.id === w.id)
              ? { ...w, isMinimized: true }
              : w
          )
        };
      }

      console.log('✨ [WindowManager] New state prepared', {
        windowId: windowData.id,
        totalWindows: newState.windows.length,
        newWindow: newWindow,
        timestamp: new Date().toISOString()
      });

      // Emit only lightweight event; logs muted
      setTimeout(() => {
        try {
          eventBus.emit('window:opened', { id: windowData.id, type: 'ui', title: windowData.title });
          console.log('📢 [WindowManager] Emitted window:opened event', {
            windowId: windowData.id,
            timestamp: new Date().toISOString()
          });
        } catch (error) {
          console.error('❌ [WindowManager] Failed to emit window:opened event', {
            error,
            timestamp: new Date().toISOString()
          });
        }
      }, 0);

      // Reset animation state after opening animation completes
      setTimeout(() => {
        setState(currentState => ({
          ...currentState,
          windows: currentState.windows.map(w =>
            w.id === windowData.id
              ? { ...w, animationState: 'none' as const }
              : w
          )
        }));
        console.log('🎬 [WindowManager] Animation state reset', {
          windowId: windowData.id,
          timestamp: new Date().toISOString()
        });
      }, 80);

      console.log('✅ [WindowManager] openWindow COMPLETED, returning new state');
      return newState;
    });
  };

  const closeWindow = (windowId: string) => {
    // First set the closing animation state
    setState(prev => ({
      ...prev,
      windows: prev.windows.map(w =>
        w.id === windowId
          ? { ...w, animationState: 'closing' as const }
          : w
      )
    }));
    // After animation completes, remove the window
    setTimeout(() => {
    setState(prev => ({
      ...prev,
      windows: prev.windows.filter(w => w.id !== windowId),
      activeWindowId: prev.activeWindowId === windowId ? null : prev.activeWindowId
    }));

      // Emit event after window is removed
      setTimeout(() => {
        try {
          eventBus.emit('window:closed', { windowId });
        } catch {}
      }, 0);
    }, 250); // Match the closing animation duration
  };

  const minimizeWindow = (windowId: string) => {
    setState(prev => ({
      ...prev,
      windows: prev.windows.map(w =>
        w.id === windowId
          ? { ...w, isMinimized: true }
          : w
      ),
      activeWindowId: null
    }));
  };

  const restoreWindow = (windowId: string) => {
    setState(prev => ({
      ...prev,
      windows: prev.windows.map(w =>
        w.id === windowId
          ? { ...w, isMinimized: false }
          : w
      ),
      activeWindowId: windowId
    }));
  };

  const toggleFullscreen = (windowId: string) => {
    setState(prev => ({
      ...prev,
      windows: prev.windows.map(w =>
        w.id === windowId
          ? { ...w, isFullscreen: !w.isFullscreen }
          : w
      ),
      activeWindowId: windowId
    }));
  };

  // Category management functions
  const createCategory = (categoryName: string) => {
    if (categoryName.trim() && !categories.includes(categoryName.trim())) {
      const trimmedName = categoryName.trim();
      const uniqueColor = getGroupColor(trimmedName, categories, categoryColors);
      setCategories(prev => [...prev, trimmedName].sort());
      setCategoryColors(prev => ({ ...prev, [trimmedName]: uniqueColor }));
      console.log(`✅ Created category "${trimmedName}" with unique color ${uniqueColor}`);
    }
  };

  const deleteCategory = (categoryName: string) => {
    setCategories(prev => prev.filter(cat => cat !== categoryName));
    setCategoryColors(prev => {
      const { [categoryName]: _, ...rest } = prev;
      return rest;
    });
    
    // Remove category from all windows
    setState(prev => ({
      ...prev,
      windows: prev.windows.map(w =>
        w.group === categoryName
          ? { ...w, group: undefined, groupColor: undefined }
          : w
      )
    }));

    console.log(`✅ Deleted category "${categoryName}" and removed from all windows`);
  };

  const getAllCategories = (): string[] => {
    return [...categories];
  };

  const getCategoryColors = (): Record<string, string> => {
    return { ...categoryColors };
  };

  const assignWindowToCategory = (windowId: string, categoryName: string) => {
    if (!categories.includes(categoryName)) {
      console.warn(`Category "${categoryName}" does not exist. Create it first.`);
      return;
    }

    const groupColor = categoryColors[categoryName] || getGroupColor(categoryName, categories, categoryColors);
    
    setState(prev => ({
      ...prev,
      windows: prev.windows.map(w =>
        w.id === windowId
          ? { ...w, group: categoryName, groupColor, isOpen: !(prev.collapsedCategories || []).includes(categoryName) }
          : w
      )
    }));

    console.log(`✅ Assigned window ${windowId} to category "${categoryName}" with color ${groupColor}`);
  };

  const removeWindowFromCategory = (windowId: string) => {
    setState(prev => ({
      ...prev,
      windows: prev.windows.map(w =>
        w.id === windowId
          ? { ...w, group: undefined, groupColor: undefined }
          : w
      )
    }));

    console.log(`✅ Removed window ${windowId} from its category`);
  };

  // Keep for backward compatibility
  const getAvailableGroups = (): string[] => {
    const groups = new Set<string>();
    state.windows.forEach(window => {
      if (window.group) {
        groups.add(window.group);
      }
    });
    return Array.from(groups).sort();
  };

  // Category collapsing/expanding
  const collapseCategory = (categoryName: string) => {
    setState(prev => {
      const collapsed = new Set(prev.collapsedCategories || []);
      collapsed.add(categoryName);
      return {
        ...prev,
        collapsedCategories: Array.from(collapsed),
        windows: prev.windows.map(w =>
          w.group === categoryName ? { ...w, isOpen: false } : w
        )
      };
    });
  };

  const expandCategory = (categoryName: string) => {
    setState(prev => {
      const collapsed = new Set(prev.collapsedCategories || []);
      collapsed.delete(categoryName);
      return {
        ...prev,
        collapsedCategories: Array.from(collapsed),
        windows: prev.windows.map(w =>
          w.group === categoryName ? { ...w, isOpen: true } : w
        )
      };
    });
  };

  const toggleCategoryCollapse = (categoryName: string) => {
    setState(prev => {
      const collapsed = new Set(prev.collapsedCategories || []);
      const willCollapse = !collapsed.has(categoryName);
      if (willCollapse) {
        collapsed.add(categoryName);
      } else {
        collapsed.delete(categoryName);
      }
      return {
        ...prev,
        collapsedCategories: Array.from(collapsed),
        windows: prev.windows.map(w =>
          w.group === categoryName ? { ...w, isOpen: !willCollapse } : w
        )
      };
    });
  };

  const isCategoryCollapsed = (categoryName: string): boolean => {
    return (state.collapsedCategories || []).includes(categoryName);
  };

  const getCollapsedCategories = (): string[] => {
    return [...(state.collapsedCategories || [])];
  };

  const organizeCategory = (categoryName: string) => {
    // Reuse organize logic scoped to one category
    const windows = state.windows.filter(w => w.group === categoryName);
    if (windows.length === 0) return;

    const viewportWidth = typeof window !== 'undefined' ? window.innerWidth : 1920;
    const viewportHeight = typeof window !== 'undefined' ? window.innerHeight : 1080;
    const margin = 5;
    const maxRightEdge = viewportWidth * 0.95;
    const availableWidth = maxRightEdge - margin * 2;
    const availableHeight = viewportHeight - margin * 2;

    // Simple grid placement for the category
    const cols = Math.ceil(Math.sqrt(windows.length));
    const rows = Math.ceil(windows.length / cols);
    const cellWidth = Math.floor(availableWidth / cols) - margin * 2;
    const cellHeight = Math.floor(availableHeight / rows) - margin * 2;

    const updated: Record<string, { x: number; y: number }> = {};
    windows.forEach((w, idx) => {
      const r = Math.floor(idx / cols);
      const c = idx % cols;
      const x = margin + c * (cellWidth + margin);
      const y = margin + r * (cellHeight + margin);
      updated[w.id] = { x, y };
    });

    setState(prev => ({
      ...prev,
      windows: prev.windows.map(w =>
        updated[w.id] ? { ...w, x: updated[w.id].x, y: updated[w.id].y } : w
      )
    }));
  };

  const focusWindow = (windowId: string) => {
    setState(prev => ({
      ...prev,
      activeWindowId: windowId,
      windows: prev.windows.map(w =>
        w.id === windowId
          ? { ...w, zIndex: prev.nextZIndex }
          : w
      ),
      nextZIndex: prev.nextZIndex + 1
    }));

    // Call the click handler if provided (for assignment mode)
    if (onWindowClick) {
      onWindowClick(windowId);
    }

    // Emit event after state update completes
    setTimeout(() => {
      try {
        eventBus.emit('window:focused', { windowId });
      } catch {}
    }, 0);
  };

  const updateWindowPosition = (windowId: string, x: number, y: number) => {
    // Use requestAnimationFrame to batch position updates
    requestAnimationFrame(() => {
      setState(prev => ({
        ...prev,
        windows: prev.windows.map(w =>
          w.id === windowId
            ? { ...w, x, y }
            : w
        )
      }));

      // Emit event for real-time connection updates (throttled)
      setTimeout(() => {
        try {
          eventBus.emit('window:position_changed', { windowId, x, y });
        } catch {}
      }, 0);
    });
  };

  // Connections feature removed per decision

  useImperativeHandle(ref, () => ({
    openWindow,
    closeWindow,
    minimizeWindow,
    restoreWindow,
    toggleFullscreen,
    getWindows: () => state.windows,
    organizeWindows,
    createCategory,
    deleteCategory,
    getAllCategories,
    getCategoryColors,
    assignWindowToCategory,
    removeWindowFromCategory,
    getAvailableGroups,
    collapseCategory,
    expandCategory,
    toggleCategoryCollapse,
    isCategoryCollapsed,
    getCollapsedCategories,
    organizeCategory
  }));

  useEffect(() => {
    if (onWindowsChange) {
      onWindowsChange(state.windows);
    }
  }, [state.windows, onWindowsChange]);

  // Defer window open/close side-effects to after render commit
  // to avoid cross-component state updates during render.
  const prevWindowsRef = useRef<WindowData[] | null>(null);

  useEffect(() => {
    const prevWindows = prevWindowsRef.current || undefined;
    const currWindows = state.windows;

    const prevIds = new Set((prevWindows || []).map(w => w.id));
    const currIds = new Set(currWindows.map(w => w.id));

    // Newly opened windows (logs muted)
    currWindows.forEach(w => {
      if (!prevIds.has(w.id)) {
        try {
          eventBus.emit('window:opened', { id: w.id, type: 'ui', title: w.title });
        } catch {}
      }
    });

    // Closed windows
    if (prevWindows) {
      prevWindows.forEach(w => {
        if (!currIds.has(w.id)) {
          try {
            eventBus.emit('window:closed', { windowId: w.id });
          } catch {}
        }
      });
    }

    prevWindowsRef.current = currWindows;
  }, [state.windows]);

  useEffect(() => {
    const unsubs = [
      eventBus.on('ui:open_window', (data: { id?: string; title?: string; content?: string; type?: string; position?: { x?: number; y?: number }; size?: { width?: number; height?: number } }) => {
        console.log('🎨 [WindowManager] ui:open_window event received', {
          data: data,
          timestamp: new Date().toISOString()
        });

        const id = data?.id || `win_${Date.now()}`;
        const title = data?.title || 'Window';
        const content = String(data?.content || '');

        console.log('🔧 [WindowManager] Processing window data', {
          id, title, content: content.slice(0, 100) + '...', type: data?.type,
          timestamp: new Date().toISOString()
        });

        // Attempt to auto-detect LaTeX integral in content and open a graph window
        try {
          if (data?.type !== 'math-visual') {
            const integralMatch = content.match(/\\int_\{([^}]*)\}\^\{([^}]*)\}\s*([\s\S]*?)\s*d([a-zA-Z])/);
            if (integralMatch) {
              const lower = Number(integralMatch[1]);
              const upper = Number(integralMatch[2]);
              let expr = integralMatch[3];
              const variable = integralMatch[4];
              if (Number.isFinite(lower) && Number.isFinite(upper)) {
                expr = expr
                  .replace(/\\frac\{([^}]*)\}\{([^}]*)\}/g, '($1)/($2)')
                  .replace(/\\cdot/g, '*')
                  .replace(/\\left\(/g, '(')
                  .replace(/\\right\)/g, ')')
                  .replace(/\\,/g, ' ')
                  .replace(/\^\{([^}]*)\}/g, '^($1)');
                setTimeout(() => {
                  eventBus.emit('ui:open_window', {
                    type: 'math-visual',
                    title: `Graph of f(${variable}) over [${lower}, ${upper}]`,
                    expression: expr,
                    variable,
                    lower,
                    upper,
                    size: { width: 860, height: 600 }
                  });
                }, 0);
              }
            }
          }
        } catch {}

        // Determine component based on type
        let component: React.ComponentType;
        if (data?.type === 'search-results') {
          console.log('🔍 [WindowManager] Creating SearchResultsWindow component');
          component = () => <SearchResultsWindow content={content} />;
        } else if (data?.type === 'adaptive-quiz') {
          const anyData = data as any;
          const topic = String(anyData?.topic || 'addition');
          component = () => <AdaptiveQuizWindow topic={topic as any} windowId={id} />;
        } else if (data?.type === 'math-visual') {
          console.log('🧮 [WindowManager] Creating IntegralGraphWindow component');
          const anyData = data as any;
          const expression = String(anyData?.expression || 'sin(x)');
          const variable = String(anyData?.variable || 'x');
          const lower = Number(anyData?.lower ?? 0);
          const upper = Number(anyData?.upper ?? Math.PI);
          const samples = Number(anyData?.samples ?? 200);
          component = () => (
            <IntegralGraphWindow
              expression={expression}
              variable={variable}
              lower={lower}
              upper={upper}
              samples={samples}
              title={title}
            />
          );
        } else {
          console.log('📄 [WindowManager] Creating generic window component');
          component = ({ content }: { content?: string }) => (
            <div className="p-4 h-full">
              <MarkdownText className="text-sm">
                {String(content || '')}
              </MarkdownText>
            </div>
          );
        }

        const windowConfig = {
          id,
          title,
          content,
          component,
          isMinimized: false,
          isFullscreen: false,
          x: data?.position?.x ?? 0,
          y: data?.position?.y ?? 0,
          width: data?.size?.width ?? 500,
          height: data?.size?.height ?? 400
        };

        console.log('🚀 [WindowManager] Calling openWindow with config', {
          windowConfig,
          timestamp: new Date().toISOString()
        });

        try {
          openWindow(windowConfig);
          console.log('✅ [WindowManager] openWindow called successfully');
        } catch (error) {
          console.error('❌ [WindowManager] openWindow failed', {
            error: error instanceof Error ? error.message : String(error),
            stack: error instanceof Error ? error.stack : undefined,
            timestamp: new Date().toISOString()
          });
        }
      }),
      eventBus.on('ui:close_window', (data: { windowId?: string }) => {
        if (data?.windowId) {
          closeWindow(data.windowId);
        }
      }),
      eventBus.on('window:content_changed', (data: { windowId: string; content: string; title?: string }) => {
        setState(prev => ({
          ...prev,
          windows: prev.windows.map(w =>
            w.id === data.windowId
              ? {
                  ...w,
                  content: data.content,
                  title: data.title || (w.autoTitle ? inferTitleFromContent(data.content, w.title) : w.title)
                }
              : w
          )
        }));

        // Re-analyze similarities after a short delay to debounce rapid changes
        // setTimeout(() => {
        //   setState(currentState => {
        //     analyzeWindowSimilarities(currentState.windows, currentState);
        //     return currentState;
        //   });
        // }, 500);
      }),
      // Generic window update: supports title/content changes by id or fuzzy title match
      eventBus.on('ui:update_window', (data: { windowId?: string; titleMatch?: string; newTitle?: string; newContent?: string }) => {
        const { windowId, titleMatch, newTitle, newContent } = data || {};
        setState(prev => ({
          ...prev,
          windows: prev.windows.map(w => {
            const noSelector = !windowId && !titleMatch;
            const isTarget = (windowId && w.id === windowId)
              || (titleMatch && titlesMatch(w.title, String(titleMatch)))
              || (noSelector && prev.activeWindowId && w.id === prev.activeWindowId);
            if (!isTarget) return w;
            const updatedTitle = typeof newTitle === 'string' && newTitle.length > 0
              ? newTitle
              : (w.autoTitle && typeof newContent === 'string' ? inferTitleFromContent(newContent, w.title) : w.title);
            return {
              ...w,
              title: updatedTitle,
              content: typeof newContent === 'string' ? newContent : w.content,
              autoTitle: newTitle ? false : w.autoTitle
            };
          })
        }));
      })
    ];
    return () => { unsubs.forEach((u) => u()); };
  }, []);

  return (
    <div 
      className="relative w-full h-full"
      onClick={() => setState(prev => ({ ...prev, activeWindowId: null }))}
    >
      {/* Desktop Background */}
      <div className="absolute inset-0 bg-gradient-to-br from-indigo-600 via-purple-600 to-pink-600">
        <div className="absolute inset-0 bg-gradient-to-tr from-blue-500/20 via-transparent to-cyan-300/20"></div>
        <div className="absolute inset-0 bg-[radial-gradient(circle_at_30%_20%,rgba(120,119,198,0.3),transparent_50%)]"></div>
        <div className="absolute inset-0 bg-[radial-gradient(circle_at_70%_80%,rgba(255,119,198,0.2),transparent_50%)]"></div>
        {children}
      </div>

      {/* Connections feature removed */}

      {/* Render Windows */}
      {state.windows.filter(w => w.isOpen).map(window => {
        const WindowComponent = window.component;
        return (
          <Window
            key={window.id}
            id={window.id}
            title={window.title}
            initialX={window.x}
            initialY={window.y}
            width={window.width}
            height={window.height}
            headerStyle={window.id.startsWith('image-viewer-') ? 'minimal' : 'standard'}
            lockAspectRatio={window.id.startsWith('image-viewer-')}
            resizable
            isActive={state.activeWindowId === window.id}
            isMinimized={window.isMinimized}
            isFullscreen={window.isFullscreen}
            zIndex={window.zIndex}
            onClose={() => closeWindow(window.id)}
            onMinimize={() => minimizeWindow(window.id)}
            onRestore={() => restoreWindow(window.id)}
            onFullscreen={() => toggleFullscreen(window.id)}
            onFocus={() => focusWindow(window.id)}
            onPositionChange={updateWindowPosition}
            animationState={window.animationState}
            group={window.group}
            groupColor={window.groupColor}
          >
            <WindowComponent {...(window.content !== undefined ? { content: window.content } : {})} />
          </Window>
        );
      })}
    </div>
  );
});<|MERGE_RESOLUTION|>--- conflicted
+++ resolved
@@ -564,13 +564,10 @@
         autoTitle: !windowData.title,
         x: optimalPosition.x,
         y: optimalPosition.y,
-<<<<<<< HEAD
         width: size.width,
         height: size.height,
-        isOpen: true,
-=======
+        // Respect category collapse state
         isOpen: !categoryCollapsed,
->>>>>>> b780aa6d
         isFullscreen: false,
         zIndex: prev.nextZIndex,
         animationState: 'opening' as const,
@@ -578,20 +575,14 @@
         contentHash: windowData.content?.slice(0, 100)
       };
 
-<<<<<<< HEAD
       let newState = {
         ...prev,
         windows: [
-=======
-      const newState = {
-      ...prev,
-      windows: [
->>>>>>> b780aa6d
           ...currentWindows,
           newWindow
-      ],
-      activeWindowId: windowData.id,
-      nextZIndex: prev.nextZIndex + 1
+        ],
+        activeWindowId: windowData.id,
+        nextZIndex: prev.nextZIndex + 1
       };
 
       // Auto-minimize older windows if too many visible
@@ -1171,7 +1162,12 @@
             };
           })
         }));
-      })
+      }),
+      eventBus.on('ui:create_category', (d: { name: string }) => createCategory(d?.name)),
+      eventBus.on('ui:assign_window_to_category', (d: { windowId: string; category: string }) => assignWindowToCategory(d?.windowId, d?.category)),
+      eventBus.on('ui:collapse_category', (d: { name: string }) => collapseCategory(d?.name)),
+      eventBus.on('ui:expand_category', (d: { name: string }) => expandCategory(d?.name)),
+      eventBus.on('ui:organize_category', (d: { name: string }) => organizeCategory(d?.name))
     ];
     return () => { unsubs.forEach((u) => u()); };
   }, []);
