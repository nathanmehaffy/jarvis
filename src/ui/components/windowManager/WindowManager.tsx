--- conflicted
+++ resolved
@@ -203,8 +203,8 @@
     const availableHeight = viewportHeight - margin * 2;
 
     // PHASE 1: Optimize image windows only
-    let packedWindows: WindowData[] = [];
-    let occupiedRects: Array<{x: number, y: number, width: number, height: number}> = [];
+    const packedWindows: WindowData[] = [];
+    const occupiedRects: Array<{x: number, y: number, width: number, height: number}> = [];
 
     if (imageWindows.length > 0) {
       // Calculate conservative sizing for image windows only
@@ -486,22 +486,7 @@
 
 
 
-  const addNaturalScatter = (position: { x: number; y: number }, width: number, height: number): { x: number; y: number } => {
-    const viewportWidth = typeof window !== 'undefined' ? window.innerWidth : 1920;
-    const viewportHeight = typeof window !== 'undefined' ? window.innerHeight : 1080;
-
-    const scatterRangeX = Math.min(120, viewportWidth * 0.08);
-    const scatterRangeY = Math.min(80, viewportHeight * 0.06);
-
-    const offsetX = (Math.random() - 0.5) * 2 * scatterRangeX;
-    const offsetY = (Math.random() - 0.5) * 2 * scatterRangeY;
-
-    const margin = 30;
-    const scatteredX = Math.max(margin, Math.min(viewportWidth - width - margin, position.x + offsetX));
-    const scatteredY = Math.max(margin, Math.min(viewportHeight - height - margin, position.y + offsetY));
-
-    return { x: scatteredX, y: scatteredY };
-  };
+
 
   const inferTitleFromContent = (content?: string, fallback: string = 'Window'): string => {
     const text = (content || '').trim();
@@ -519,14 +504,14 @@
       : trimmed;
   };
 
-  const titlesMatch = (a?: string, b?: string): boolean => {
+  const titlesMatch = useCallback((a?: string, b?: string): boolean => {
     const na = normalizeTitle(a);
     const nb = normalizeTitle(b);
     if (!na || !nb) return false;
     return na === nb || na.includes(nb) || nb.includes(na);
-  };
-
-  const openWindow = (windowData: Omit<WindowData, 'isOpen' | 'zIndex'>) => {
+  }, []);
+
+  const openWindow = useCallback((windowData: Omit<WindowData, 'isOpen' | 'zIndex'>) => {
     console.log('🪟 [WindowManager] openWindow STARTED', {
       windowData: windowData,
       timestamp: new Date().toISOString()
@@ -647,7 +632,7 @@
       console.log('✅ [WindowManager] openWindow COMPLETED, returning new state');
       return newState;
     });
-  };
+  }, [getReasonableSize, getOptimalPosition, inferTitleFromContent]);
 
   const closeWindow = (windowId: string) => {
     // First set the closing animation state
@@ -726,7 +711,7 @@
   const deleteCategory = (categoryName: string) => {
     setCategories(prev => prev.filter(cat => cat !== categoryName));
     setCategoryColors(prev => {
-      const { [categoryName]: _, ...rest } = prev;
+      const { [categoryName]: removed, ...rest } = prev;
       return rest;
     });
     
@@ -999,7 +984,7 @@
 
   useEffect(() => {
     const unsubs = [
-      eventBus.on('ui:open_window', (data: { id?: string; title?: string; content?: string; type?: string; position?: { x?: number; y?: number }; size?: { width?: number; height?: number } }) => {
+      eventBus.on('ui:open_window', (data: { id?: string; title?: string; content?: string; type?: string; position?: { x?: number; y?: number }; size?: { width?: number; height?: number }; topic?: string; expression?: string; variable?: string; lower?: number; upper?: number; samples?: number }) => {
         console.log('🎨 [WindowManager] ui:open_window event received', {
           data: data,
           timestamp: new Date().toISOString()
@@ -1052,30 +1037,22 @@
         if (data?.type === 'search-results') {
           console.log('🔍 [WindowManager] Creating SearchResultsWindow component');
           component = () => <SearchResultsWindow content={content} />;
-<<<<<<< HEAD
         } else if (data?.type === 'webview') {
           console.log('🌐 [WindowManager] Creating WebView component');
           component = () => <WebView url={content} />;
         } else if (data?.type === 'tasks') {
           console.log('📋 [WindowManager] Creating TasksWindow component');
           component = TasksWindow;
-        } else {
-          console.log('📄 [WindowManager] Creating generic window component');
-          component = ({ content }: { content?: string }) => (
-            <div className="p-4 overflow-auto h-full">
-=======
         } else if (data?.type === 'adaptive-quiz') {
-          const anyData = data as any;
-          const topic = String(anyData?.topic || 'addition');
-          component = () => <AdaptiveQuizWindow topic={topic as any} windowId={id} />;
+          const topic = String(data?.topic || 'addition');
+          component = () => <AdaptiveQuizWindow topic={topic} windowId={id} />;
         } else if (data?.type === 'math-visual') {
           console.log('🧮 [WindowManager] Creating IntegralGraphWindow component');
-          const anyData = data as any;
-          const expression = String(anyData?.expression || 'sin(x)');
-          const variable = String(anyData?.variable || 'x');
-          const lower = Number(anyData?.lower ?? 0);
-          const upper = Number(anyData?.upper ?? Math.PI);
-          const samples = Number(anyData?.samples ?? 200);
+          const expression = String(data?.expression || 'sin(x)');
+          const variable = String(data?.variable || 'x');
+          const lower = Number(data?.lower ?? 0);
+          const upper = Number(data?.upper ?? Math.PI);
+          const samples = Number(data?.samples ?? 200);
           component = () => (
             <IntegralGraphWindow
               expression={expression}
@@ -1090,7 +1067,6 @@
           console.log('📄 [WindowManager] Creating generic window component');
           component = ({ content }: { content?: string }) => (
             <div className="p-4 h-full">
->>>>>>> 19038c13
               <MarkdownText className="text-sm">
                 {String(content || '')}
               </MarkdownText>
@@ -1145,7 +1121,7 @@
         }
       }),
       // Category/group events from ToolExecutor or voice
-      eventBus.on('window:create_group', (data: any) => {
+      eventBus.on('window:create_group', (data: { name?: string; color?: string }) => {
         const name = String(data?.name || '').trim();
         const color = typeof data?.color === 'string' ? data.color : undefined;
         if (!name) return;
@@ -1156,7 +1132,7 @@
           setCategoryColors(prev => ({ ...prev, [name]: c }));
         }
       }),
-      eventBus.on('window:assign_group', (data: any) => {
+      eventBus.on('window:assign_group', (data: { windowId?: string; groupName?: string }) => {
         const windowId = String(data?.windowId || '');
         const groupName = String(data?.groupName || '').trim();
         if (!windowId || !groupName) return;
@@ -1170,7 +1146,7 @@
           windows: prev.windows.map(w => w.id === windowId ? { ...w, group: groupName, groupColor } : w)
         }));
       }),
-      eventBus.on('window:collapse_group', (data: any) => {
+      eventBus.on('window:collapse_group', (data: { groupName?: string }) => {
         const groupName = String(data?.groupName || '').trim();
         if (!groupName) return;
         // Hide all windows of the group and open a single summary window
@@ -1202,7 +1178,7 @@
           });
         }, 0);
       }),
-      eventBus.on('window:expand_group', (data: any) => {
+      eventBus.on('window:expand_group', (data: { groupName?: string }) => {
         const groupName = String(data?.groupName || '').trim();
         if (!groupName) return;
         // Close the summary window and restore minimized ones
@@ -1260,7 +1236,7 @@
       })
     ];
     return () => { unsubs.forEach((u) => u()); };
-  }, [categories, categoryColors, state.windows]);
+  }, [categories, categoryColors, state.windows, openWindow, titlesMatch]);
 
   return (
     <div 
