'use client';

import { useEffect, useState, forwardRef, useImperativeHandle } from 'react';
import { Window } from '../window';
import { WindowData, WindowManagerState } from './windowManager.types';
import { eventBus } from '@/lib/eventBus';

interface WindowManagerProps {
  children: React.ReactNode;
  onWindowsChange?: (windows: WindowData[]) => void;
}

export interface WindowManagerRef {
  openWindow: (windowData: Omit<WindowData, 'isOpen' | 'isMinimized' | 'zIndex'>) => void;
  closeWindow: (windowId: string) => void;
<<<<<<< HEAD
  minimizeWindow: (windowId: string) => void;
=======
  getWindows: () => WindowData[];
>>>>>>> ec2ae834
}

export const WindowManager = forwardRef<WindowManagerRef, WindowManagerProps>((props, ref) => {
  const { children, onWindowsChange } = props;
  const [state, setState] = useState<WindowManagerState>({
    windows: [],
    activeWindowId: null,
    nextZIndex: 10
  });

  const openWindow = (windowData: Omit<WindowData, 'isOpen' | 'isMinimized' | 'zIndex'>) => {
    setState(prev => ({
      ...prev,
      windows: [
        ...prev.windows.filter(w => w.id !== windowData.id),
        {
          ...windowData,
          isOpen: true,
          isMinimized: false,
          zIndex: prev.nextZIndex
        }
      ],
      activeWindowId: windowData.id,
      nextZIndex: prev.nextZIndex + 1
    }));
    // Sync with global registry for selector-based operations
    try {
      eventBus.emit('window:opened', { id: windowData.id, type: 'ui', title: windowData.title });
    } catch {}
  };

  const closeWindow = (windowId: string) => {
    setState(prev => ({
      ...prev,
      windows: prev.windows.filter(w => w.id !== windowId),
      activeWindowId: prev.activeWindowId === windowId ? null : prev.activeWindowId
    }));
    // Sync with global registry
    try {
      eventBus.emit('window:closed', { windowId });
    } catch {}
  };

  const minimizeWindow = (windowId: string) => {
    setState(prev => ({
      ...prev,
      windows: prev.windows.map(w =>
        w.id === windowId
          ? { ...w, isMinimized: true }
          : w
      ),
      activeWindowId: null
    }));
  };

  const focusWindow = (windowId: string) => {
    setState(prev => ({
      ...prev,
      activeWindowId: windowId,
      windows: prev.windows.map(w =>
        w.id === windowId
          ? { ...w, zIndex: prev.nextZIndex }
          : w
      ),
      nextZIndex: prev.nextZIndex + 1
    }));
    try {
      eventBus.emit('window:focused', { windowId });
    } catch {}
  };

  useImperativeHandle(ref, () => ({
    openWindow,
    closeWindow,
<<<<<<< HEAD
    minimizeWindow
=======
    getWindows: () => state.windows
>>>>>>> ec2ae834
  }));

  useEffect(() => {
    if (onWindowsChange) {
      onWindowsChange(state.windows);
    }
  }, [state.windows, onWindowsChange]);

  // Listen for AI/UI events to open/close windows
  useEffect(() => {
    const unsubs = [
      eventBus.on('ui:open_window', (data: any) => {
        const id = data?.id || `win_${Date.now()}`;
        const title = data?.title || 'Window';
        openWindow({
          id,
          title,
          component: () => (
            <div className="p-4 text-gray-800 text-sm whitespace-pre-wrap">{String(data?.content || '')}</div>
          ),
          content: String(data?.content || ''),
          x: data?.position?.x ?? 120,
          y: data?.position?.y ?? 120,
          width: data?.size?.width ?? 360,
          height: data?.size?.height ?? 240
        });
      }),
      eventBus.on('ui:close_window', (data: any) => {
        if (data?.windowId) {
          closeWindow(data.windowId);
        }
      })
    ];
    return () => { unsubs.forEach((u) => u()); };
  }, []);

  return (
    <div className="relative w-full h-full">
      {/* Desktop Background */}
      <div className="absolute inset-0 bg-gradient-to-br from-indigo-600 via-purple-600 to-pink-600">
        <div className="absolute inset-0 bg-gradient-to-tr from-blue-500/20 via-transparent to-cyan-300/20"></div>
        <div className="absolute inset-0 bg-[radial-gradient(circle_at_30%_20%,rgba(120,119,198,0.3),transparent_50%)]"></div>
        <div className="absolute inset-0 bg-[radial-gradient(circle_at_70%_80%,rgba(255,119,198,0.2),transparent_50%)]"></div>
        {children}
      </div>

      {/* Render Windows */}
      {state.windows.map(window => {
        const WindowComponent = window.component;
        return (
          <Window
            key={window.id}
            id={window.id}
            title={window.title}
            initialX={window.x}
            initialY={window.y}
            width={window.width}
            height={window.height}
            isActive={state.activeWindowId === window.id}
            onClose={() => closeWindow(window.id)}
            onMinimize={() => minimizeWindow(window.id)}
            onFocus={() => focusWindow(window.id)}
          >
            <WindowComponent />
          </Window>
        );
      })}
    </div>
  );
});<|MERGE_RESOLUTION|>--- conflicted
+++ resolved
@@ -13,11 +13,8 @@
 export interface WindowManagerRef {
   openWindow: (windowData: Omit<WindowData, 'isOpen' | 'isMinimized' | 'zIndex'>) => void;
   closeWindow: (windowId: string) => void;
-<<<<<<< HEAD
   minimizeWindow: (windowId: string) => void;
-=======
   getWindows: () => WindowData[];
->>>>>>> ec2ae834
 }
 
 export const WindowManager = forwardRef<WindowManagerRef, WindowManagerProps>((props, ref) => {
@@ -92,11 +89,8 @@
   useImperativeHandle(ref, () => ({
     openWindow,
     closeWindow,
-<<<<<<< HEAD
-    minimizeWindow
-=======
+    minimizeWindow,
     getWindows: () => state.windows
->>>>>>> ec2ae834
   }));
 
   useEffect(() => {
