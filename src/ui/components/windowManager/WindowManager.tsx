'use client';

import { useEffect, useState, forwardRef, useImperativeHandle, useCallback } from 'react';
import { Window } from '../window';
import { ImageWindow } from '../imageWindow';
// import { ConnectionRenderer } from '../connectionRenderer';
// import { ConnectionControls } from '../connectionControls';
import { WindowData, WindowManagerState, Connection } from './windowManager.types';
import { eventBus } from '@/lib/eventBus';
// import { contentSimilarityAnalyzer } from '@/lib/contentSimilarity';

interface WindowManagerProps {
  children: React.ReactNode;
  onWindowsChange?: (windows: WindowData[]) => void;
}

export interface WindowManagerRef {
  openWindow: (windowData: Omit<WindowData, 'isOpen' | 'zIndex'>) => void;
  closeWindow: (windowId: string) => void;
  minimizeWindow: (windowId: string) => void;
  restoreWindow: (windowId: string) => void;
  toggleFullscreen: (windowId: string) => void;
  getWindows: () => WindowData[];
<<<<<<< HEAD
  toggleConnections: () => void;
  setSimilarityThreshold: (threshold: number) => void;
=======
  organizeWindows: () => void;
>>>>>>> c07faee2
}

export const WindowManager = forwardRef<WindowManagerRef, WindowManagerProps>(function WindowManager({ children, onWindowsChange }, ref) {
  const [state, setState] = useState<WindowManagerState>({
    windows: [],
    activeWindowId: null,
    nextZIndex: 10,
    connections: [],
    deletedConnections: new Set<string>(),
    showConnections: true,
    similarityThreshold: 0.1
  });

  // Helper function to create a unique connection ID
  const getConnectionId = (windowId1: string, windowId2: string): string => {
    // Always use consistent ordering to ensure same ID for bidirectional connections
    const [id1, id2] = [windowId1, windowId2].sort();
    return `${id1}--${id2}`;
  };

  const getOptimalPosition = (width: number, height: number, currentWindows: WindowData[]): { x: number; y: number } => {
    const viewportWidth = typeof window !== 'undefined' ? window.innerWidth : 1920;
    const viewportHeight = typeof window !== 'undefined' ? window.innerHeight : 1080;

    const margin = 20;
    
    // RESTRICT TO LEFT 95%: right edge cannot exceed 95% (5% reserved for image drop)
    const maxRightEdge = viewportWidth * 0.95;
    const maxAllowedX = maxRightEdge - width;

    // If no windows exist, place at top-left
    if (currentWindows.length === 0) {
      return { x: margin, y: margin };
    }

    const occupiedAreas = currentWindows.map(w => ({
      x1: w.x,
      y1: w.y,
      x2: w.x + w.width,
      y2: w.y + w.height
    }));

    const isPositionFree = (x: number, y: number, testWidth: number, testHeight: number): boolean => {
      const proposedArea = {
        x1: x,
        y1: y,
        x2: x + testWidth,
        y2: y + testHeight
      };

      return !occupiedAreas.some(area =>
        !(proposedArea.x2 <= area.x1 ||
          proposedArea.x1 >= area.x2 ||
          proposedArea.y2 <= area.y1 ||
          proposedArea.y1 >= area.y2)
      );
    };

    // STRICT TOP-LEFT PRIORITY: Scan row by row from top-left
    const stepSize = 15;
    for (let y = margin; y <= viewportHeight - height - margin; y += stepSize) {
      for (let x = margin; x <= maxAllowedX; x += stepSize) {
        if (isPositionFree(x, y, width, height)) {
          return { x, y };
        }
      }
    }

    // If no free space found, use top-left fallback
    return { x: margin, y: margin };
  };

<<<<<<< HEAD
  // const analyzeWindowSimilarities = useCallback((windows: WindowData[], currentState: WindowManagerState) => {
  //   console.log('🔍 Starting similarity analysis...');
  //   eventBus.emit('system:output', { text: '🔍 Starting similarity analysis...\n' });

  //   const windowContents = windows
  //     .filter(w => w.isOpen && !w.isMinimized)
  //     .map(w => contentSimilarityAnalyzer.processWindowContent(
  //       w.id,
  //       w.title,
  //       w.content || ''
  //     ));

  //   const windowsInfo = windowContents.map(w => ({
  //     id: w.id,
  //     title: w.title,
  //     content: w.content.slice(0, 50) + '...',
  //     keywords: w.keywords,
  //     wordCount: w.wordCount
  //   }));

  //   console.log('📊 Window contents processed:', windowsInfo);
  //   eventBus.emit('system:output', {
  //     text: `📊 Window contents processed:\n${JSON.stringify(windowsInfo, null, 2)}\n\n`
  //   });

  //   const similarities = contentSimilarityAnalyzer.analyzeSimilarities(windowContents);
  //   console.log('🔗 Found similarities:', similarities);
  //   eventBus.emit('system:output', {
  //     text: `🔗 Found similarities:\n${JSON.stringify(similarities, null, 2)}\n\n`
  //   });

  //   const connections: Connection[] = similarities
  //     .map(sim => ({
  //       windowId1: sim.windowId1,
  //       windowId2: sim.windowId2,
  //       score: sim.score,
  //       keywords: sim.keywords
  //     }))
  //     .filter(conn => {
  //       const connectionId = getConnectionId(conn.windowId1, conn.windowId2);
  //       // Filter out deleted connections - keep them in state but set score to 0
  //       if (currentState.deletedConnections.has(connectionId)) {
  //         return false; // Don't include deleted connections in the active list
  //       }
  //       return true;
  //     });

  //   // Add deleted connections back with 0% score for display
  //   const deletedConnectionsToShow: Connection[] = [];
  //   currentState.deletedConnections.forEach(deletedId => {
  //     const [windowId1, windowId2] = deletedId.split('--');
  //     // Only add if both windows still exist
  //     if (windows.some(w => w.id === windowId1) && windows.some(w => w.id === windowId2)) {
  //       deletedConnectionsToShow.push({
  //         windowId1,
  //         windowId2,
  //         score: 0,
  //         keywords: []
  //       });
  //     }
  //   });

  //   const allConnections = [...connections, ...deletedConnectionsToShow];

  //   console.log('✅ Created connections:', allConnections);
  //   eventBus.emit('system:output', {
  //     text: `✅ Created connections:\n${JSON.stringify(allConnections, null, 2)}\n\n`
  //   });

  //   setState(prev => ({ ...prev, connections: allConnections }));
  // }, []);


  const addNaturalScatter = (position: { x: number; y: number }, width: number, height: number): { x: number; y: number } => {
    const viewportWidth = typeof window !== 'undefined' ? window.innerWidth : 1920;
    const viewportHeight = typeof window !== 'undefined' ? window.innerHeight : 1080;

    const scatterRangeX = Math.min(120, viewportWidth * 0.08);
    const scatterRangeY = Math.min(80, viewportHeight * 0.06);

    const offsetX = (Math.random() - 0.5) * 2 * scatterRangeX;
    const offsetY = (Math.random() - 0.5) * 2 * scatterRangeY;

    const margin = 30;
    const scatteredX = Math.max(margin, Math.min(viewportWidth - width - margin, position.x + offsetX));
    const scatteredY = Math.max(margin, Math.min(viewportHeight - height - margin, position.y + offsetY));

    return { x: scatteredX, y: scatteredY };
  };
=======
>>>>>>> c07faee2

  const openWindow = (windowData: Omit<WindowData, 'isOpen' | 'zIndex'>) => {
    // Extract keywords from content if available
    // const windowContent = contentSimilarityAnalyzer.processWindowContent(
    //   windowData.id,
    //   windowData.title,
    //   windowData.content || ''
    // );
    setState(prev => {
      const currentWindows = prev.windows.filter(w => w.id !== windowData.id);

      const optimalPosition = getOptimalPosition(windowData.width, windowData.height, currentWindows);

      const newWindow = {
        ...windowData,
        x: optimalPosition.x,
        y: optimalPosition.y,
        isOpen: true,
        isFullscreen: false,
        zIndex: prev.nextZIndex,
        animationState: 'opening' as const,
        // keywords: windowContent.keywords,
        contentHash: windowData.content?.slice(0, 100)
      };

      const newState = {
        ...prev,
        windows: [
          ...currentWindows,
          newWindow
        ],
        activeWindowId: windowData.id,
        nextZIndex: prev.nextZIndex + 1
      };

      // Emit events after state update completes
      setTimeout(() => {
        const windowPositions = newState.windows.map(w =>
          `${w.title} (${w.id}): x=${Math.round(w.x)}, y=${Math.round(w.y)}, w=${w.width}, h=${w.height}`
        ).join('\n');

<<<<<<< HEAD
        eventBus.emit('system:output', {
          text: `Window opened: ${windowData.title}\nPosition: x=${Math.round(scatteredPosition.x)}, y=${Math.round(scatteredPosition.y)} (smart positioning + scatter)\nSize: ${windowData.width}x${windowData.height}\n\nAll windows:\n${windowPositions}\n\n`
        });
=======
      eventBus.emit('system:output', {
        text: `Window opened: ${windowData.title}\nPosition: x=${Math.round(optimalPosition.x)}, y=${Math.round(optimalPosition.y)} (top-left priority positioning)\nSize: ${windowData.width}x${windowData.height}\n\nAll windows:\n${windowPositions}\n\n`
      });
>>>>>>> c07faee2

        try {
          eventBus.emit('window:opened', { id: windowData.id, type: 'ui', title: windowData.title });
        } catch {}
      }, 0);

      // Reset animation state after opening animation completes
      setTimeout(() => {
        setState(currentState => ({
          ...currentState,
          windows: currentState.windows.map(w =>
            w.id === windowData.id
              ? { ...w, animationState: 'none' as const }
              : w
          )
        }));
      }, 80);

      // Trigger similarity analysis after state is updated
      // setTimeout(() => {
      //   analyzeWindowSimilarities(newState.windows, newState);
      // }, 100);

      return newState;
    });
  };

  const closeWindow = (windowId: string) => {
    // First set the closing animation state
    setState(prev => ({
      ...prev,
      windows: prev.windows.map(w =>
        w.id === windowId
          ? { ...w, animationState: 'closing' as const }
          : w
      )
    }));

    // After animation completes, remove the window
    setTimeout(() => {
      setState(prev => ({
        ...prev,
        windows: prev.windows.filter(w => w.id !== windowId),
        activeWindowId: prev.activeWindowId === windowId ? null : prev.activeWindowId
      }));

      // Emit event after window is removed
      setTimeout(() => {
        try {
          eventBus.emit('window:closed', { windowId });
        } catch {}
      }, 0);
    }, 250); // Match the closing animation duration
  };

  const minimizeWindow = (windowId: string) => {
    setState(prev => ({
      ...prev,
      windows: prev.windows.map(w =>
        w.id === windowId
          ? { ...w, isMinimized: true }
          : w
      ),
      activeWindowId: null
    }));
  };

  const restoreWindow = (windowId: string) => {
    setState(prev => ({
      ...prev,
      windows: prev.windows.map(w =>
        w.id === windowId
          ? { ...w, isMinimized: false }
          : w
      ),
      activeWindowId: windowId
    }));
  };

  const toggleFullscreen = (windowId: string) => {
    setState(prev => ({
      ...prev,
      windows: prev.windows.map(w =>
        w.id === windowId
          ? { ...w, isFullscreen: !w.isFullscreen }
          : w
      ),
      activeWindowId: windowId
    }));
  };

  const focusWindow = (windowId: string) => {
    setState(prev => ({
      ...prev,
      activeWindowId: windowId,
      windows: prev.windows.map(w =>
        w.id === windowId
          ? { ...w, zIndex: prev.nextZIndex }
          : w
      ),
      nextZIndex: prev.nextZIndex + 1
    }));

    // Emit event after state update completes
    setTimeout(() => {
      try {
        eventBus.emit('window:focused', { windowId });
      } catch {}
    }, 0);
  };

  const updateWindowPosition = (windowId: string, x: number, y: number) => {
    // Use requestAnimationFrame to batch position updates
    requestAnimationFrame(() => {
      setState(prev => ({
        ...prev,
        windows: prev.windows.map(w =>
          w.id === windowId
            ? { ...w, x, y }
            : w
        )
      }));

      // Emit event for real-time connection updates (throttled)
      setTimeout(() => {
        try {
          eventBus.emit('window:position_changed', { windowId, x, y });
        } catch {}
      }, 0);
    });
  };

<<<<<<< HEAD
  // const toggleConnections = () => {
  //   setState(prev => ({ ...prev, showConnections: !prev.showConnections }));
  // };

  // const setSimilarityThreshold = (threshold: number) => {
  //   setState(prev => ({ ...prev, similarityThreshold: threshold }));
  // };

  // const deleteConnection = (connectionToDelete: Connection) => {
  //   const connectionId = getConnectionId(connectionToDelete.windowId1, connectionToDelete.windowId2);

  //   setState(prev => {
  //     const newDeletedConnections = new Set(prev.deletedConnections);
  //     newDeletedConnections.add(connectionId);

  //     // Remove the connection from active connections and add to deleted list
  //     const updatedConnections = prev.connections.filter(conn =>
  //       !(conn.windowId1 === connectionToDelete.windowId1 &&
  //         conn.windowId2 === connectionToDelete.windowId2) &&
  //       !(conn.windowId1 === connectionToDelete.windowId2 &&
  //         conn.windowId2 === connectionToDelete.windowId1)
  //     );

  //     // Add the deleted connection back with 0% score
  //     updatedConnections.push({
  //       windowId1: connectionToDelete.windowId1,
  //       windowId2: connectionToDelete.windowId2,
  //       score: 0,
  //       keywords: []
  //     });

  //     return {
  //       ...prev,
  //       connections: updatedConnections,
  //       deletedConnections: newDeletedConnections
  //     };
  //   });

  //   // Log the deletion
  //   console.log('🗑️ Connection permanently deleted:', connectionToDelete);
  //   eventBus.emit('system:output', {
  //     text: `🗑️ Connection permanently deleted between "${connectionToDelete.windowId1}" and "${connectionToDelete.windowId2}" - will stay at 0% for session\n`
  //   });
  // };
=======
  const organizeWindows = () => {
    const imageWindows = state.windows.filter(window => window.id.startsWith('image-viewer-'));
    if (imageWindows.length === 0) return;

    const viewportWidth = typeof window !== 'undefined' ? window.innerWidth : 1920;
    const viewportHeight = typeof window !== 'undefined' ? window.innerHeight : 1080;
    const screenArea = viewportWidth * viewportHeight;
    const minAreaPerWindow = screenArea * 0.1; // 10% minimum area requirement
    
    // Screen constraints
    const margin = 5;
    const maxRightEdge = viewportWidth * 0.95;
    const availableWidth = maxRightEdge - margin * 2;
    const availableHeight = viewportHeight - margin * 2;
    
    // Calculate conservative sizing for multiple windows
    const conservativeMultiplier = Math.max(1.5, 3.0 - (imageWindows.length * 0.2));
    const totalTargetArea = Math.min(availableWidth * availableHeight * 0.80, imageWindows.length * minAreaPerWindow * conservativeMultiplier);
    const baseAreaPerWindow = totalTargetArea / imageWindows.length;
    
    console.log(`Organizing ${imageWindows.length} windows with minimum area priority`);
    
    // Sort by current area (largest first)
    const sortedWindows = imageWindows.sort((a, b) => (b.width * b.height) - (a.width * a.height));
    
    const packedWindows: WindowData[] = [];
    const occupiedRects: Array<{x: number, y: number, width: number, height: number}> = [];
    
    // Helper to check if position is available
    const canPlaceAt = (x: number, y: number, width: number, height: number): boolean => {
      if (x < 0 || y < 0 || x + width > availableWidth || y + height > availableHeight) return false;
      
      return !occupiedRects.some(rect => 
        !(x >= rect.x + rect.width + margin || 
          x + width <= rect.x - margin || 
          y >= rect.y + rect.height + margin || 
          y + height <= rect.y - margin)
      );
    };
    
    // Helper to find best position
    const findBestPosition = (width: number, height: number): {x: number, y: number} | null => {
      for (let y = 0; y <= availableHeight - height; y += 10) {
        for (let x = 0; x <= availableWidth - width; x += 10) {
          if (canPlaceAt(x, y, width, height)) {
            return { x, y };
          }
        }
      }
      return null;
    };
    
    // Process each window with MINIMUM AREA PRIORITY
    for (const window of sortedWindows) {
      const aspectRatio = window.width / window.height;
      const targetArea = Math.max(minAreaPerWindow, baseAreaPerWindow);
      
      // Calculate optimal dimensions
      let optimalWidth, optimalHeight;
      if (aspectRatio > 1) {
        optimalWidth = Math.sqrt(targetArea * aspectRatio);
        optimalHeight = Math.sqrt(targetArea / aspectRatio);
      } else {
        optimalHeight = Math.sqrt(targetArea / aspectRatio);
        optimalWidth = Math.sqrt(targetArea * aspectRatio);
      }
      
      let finalWindow = null;
      
      // Try 1: Optimal size without overlap
      const optimalPos = findBestPosition(Math.round(optimalWidth), Math.round(optimalHeight));
      if (optimalPos) {
        finalWindow = {
          ...window,
          width: Math.round(optimalWidth),
          height: Math.round(optimalHeight),
          x: optimalPos.x + margin,
          y: optimalPos.y + margin
        };
      } else {
        // Try 2: Scale down but NEVER below minimum area
        const minScale = Math.sqrt(minAreaPerWindow / (optimalWidth * optimalHeight));
        let scaleFactor = 0.9;
        
        while (scaleFactor >= minScale && !finalWindow) {
          const scaledWidth = Math.round(optimalWidth * scaleFactor);
          const scaledHeight = Math.round(optimalHeight * scaleFactor);
          
          if (scaledWidth * scaledHeight >= minAreaPerWindow) {
            const scaledPos = findBestPosition(scaledWidth, scaledHeight);
            if (scaledPos) {
              finalWindow = {
                ...window,
                width: scaledWidth,
                height: scaledHeight,
                x: scaledPos.x + margin,
                y: scaledPos.y + margin
              };
            }
          }
          scaleFactor -= 0.05;
        }
        
        // Try 3: Minimum area size - MUST be placed even with overlap
        if (!finalWindow) {
          const minWidth = Math.round(Math.sqrt(minAreaPerWindow * aspectRatio));
          const minHeight = Math.round(Math.sqrt(minAreaPerWindow / aspectRatio));
          
          console.warn(`Using minimum area for window ${window.id}: ${minWidth}×${minHeight}`);
          
          const minPos = findBestPosition(minWidth, minHeight);
          if (minPos) {
            finalWindow = {
              ...window,
              width: minWidth,
              height: minHeight,
              x: minPos.x + margin,
              y: minPos.y + margin
            };
          } else {
            // LAST RESORT: Allow overlap to maintain minimum area
            console.warn(`ALLOWING OVERLAP for window ${window.id} to maintain minimum area requirement`);
            
            // Find position with minimal overlap
            let bestOverlapPos = { x: margin, y: margin };
            let minOverlap = Infinity;
            
            for (let y = 0; y <= availableHeight - minHeight; y += 20) {
              for (let x = 0; x <= availableWidth - minWidth; x += 20) {
                if (x >= 0 && y >= 0 && x + minWidth <= availableWidth && y + minHeight <= availableHeight) {
                  let overlapArea = 0;
                  
                  for (const rect of occupiedRects) {
                    const left = Math.max(x, rect.x);
                    const top = Math.max(y, rect.y);
                    const right = Math.min(x + minWidth, rect.x + rect.width);
                    const bottom = Math.min(y + minHeight, rect.y + rect.height);
                    
                    if (left < right && top < bottom) {
                      overlapArea += (right - left) * (bottom - top);
                    }
                  }
                  
                  if (overlapArea < minOverlap) {
                    minOverlap = overlapArea;
                    bestOverlapPos = { x: x + margin, y: y + margin };
                  }
                }
              }
            }
            
            finalWindow = {
              ...window,
              width: minWidth,
              height: minHeight,
              x: bestOverlapPos.x,
              y: bestOverlapPos.y
            };
            
            if (minOverlap > 0) {
              console.warn(`Window ${window.id} placed with ${minOverlap}px² overlap (minimum area preserved)`);
            }
          }
        }
      }
      
      if (finalWindow) {
        packedWindows.push(finalWindow);
        occupiedRects.push({
          x: finalWindow.x - margin,
          y: finalWindow.y - margin,
          width: finalWindow.width,
          height: finalWindow.height
        });
      }
    }
    
    if (packedWindows.length === 0) return;
    
    // Update state asynchronously
    setTimeout(() => {
      setState(prev => ({
        ...prev,
        windows: prev.windows.map(window => {
          const optimized = packedWindows.find(pw => pw.id === window.id);
          return optimized ? optimized : window;
        })
      }));
    }, 0);
    
    // Report results
    const totalArea = packedWindows.reduce((sum, w) => sum + (w.width * w.height), 0);
    const minAreaWindows = packedWindows.filter(w => (w.width * w.height) <= minAreaPerWindow * 1.1);
    
    eventBus.emit('system:output', {
      text: `Windows organized with MINIMUM AREA PRIORITY!\n\n✅ ${packedWindows.length} windows organized\n✅ All windows meet minimum area requirement (${minAreaPerWindow.toLocaleString()}px²)\n${minAreaWindows.length > 0 ? `⚠️ ${minAreaWindows.length} windows at minimum size\n⚠️ Minor overlaps allowed to preserve minimum area\n` : '✅ No overlaps needed\n'}\nTotal area: ${totalArea.toLocaleString()}px²\nMargin: ${margin}px\n\nWindow details:\n${packedWindows.map(w => {
        const area = w.width * w.height;
        const isMinArea = area <= minAreaPerWindow * 1.1;
        return `• ${w.title.split(':')[1]?.trim() || w.id}: ${w.width}×${w.height} (${area.toLocaleString()}px²)${isMinArea ? ' [MIN AREA]' : ''}`;
      }).join('\n')}\n\n`
    });
  };
>>>>>>> c07faee2

  useImperativeHandle(ref, () => ({
    openWindow,
    closeWindow,
    minimizeWindow,
    restoreWindow,
    toggleFullscreen,
    getWindows: () => state.windows,
<<<<<<< HEAD
    // toggleConnections,
    // setSimilarityThreshold
=======
    organizeWindows
>>>>>>> c07faee2
  }));

  useEffect(() => {
    if (onWindowsChange) {
      onWindowsChange(state.windows);
    }
  }, [state.windows, onWindowsChange]);

  useEffect(() => {
    const unsubs = [
      eventBus.on('ui:open_window', (data: { id?: string; title?: string; content?: string; position?: { x?: number; y?: number }; size?: { width?: number; height?: number } }) => {
        const id = data?.id || `win_${Date.now()}`;
        const title = data?.title || 'Window';
        openWindow({
          id,
          title,
          content: String(data?.content || ''),
          component: () => (
            <div className="p-4 text-cyan-200 text-sm whitespace-pre-wrap">{String(data?.content || '')}</div>
          ),
          isMinimized: false,
          isFullscreen: false,
          x: 0,
          y: 0,
          width: data?.size?.width ?? 500,
          height: data?.size?.height ?? 400
        });
      }),
      eventBus.on('ui:close_window', (data: { windowId?: string }) => {
        if (data?.windowId) {
          closeWindow(data.windowId);
        }
      }),
      eventBus.on('window:content_changed', (data: { windowId: string; content: string; title?: string }) => {
        setState(prev => ({
          ...prev,
          windows: prev.windows.map(w =>
            w.id === data.windowId
              ? { ...w, content: data.content, title: data.title || w.title }
              : w
          )
        }));

        // Re-analyze similarities after a short delay to debounce rapid changes
        // setTimeout(() => {
        //   setState(currentState => {
        //     analyzeWindowSimilarities(currentState.windows, currentState);
        //     return currentState;
        //   });
        // }, 500);
      })
    ];
    return () => { unsubs.forEach((u) => u()); };
  }, []);

  return (
    <div 
      className="relative w-full h-full"
      onClick={() => setState(prev => ({ ...prev, activeWindowId: null }))}
    >
      {/* Desktop Background */}
      <div className="absolute inset-0 bg-gradient-to-br from-indigo-600 via-purple-600 to-pink-600">
        <div className="absolute inset-0 bg-gradient-to-tr from-blue-500/20 via-transparent to-cyan-300/20"></div>
        <div className="absolute inset-0 bg-[radial-gradient(circle_at_30%_20%,rgba(120,119,198,0.3),transparent_50%)]"></div>
        <div className="absolute inset-0 bg-[radial-gradient(circle_at_70%_80%,rgba(255,119,198,0.2),transparent_50%)]"></div>
        {children}
      </div>

      {/* Connection Controls */}
      {/* <ConnectionControls
        showConnections={state.showConnections}
        similarityThreshold={state.similarityThreshold}
        onToggleConnections={toggleConnections}
        onThresholdChange={setSimilarityThreshold}
      /> */}

      {/* Connection Renderer */}
      {/* <ConnectionRenderer
        windows={state.windows}
        connections={state.connections}
        isVisible={state.showConnections}
        minSimilarityThreshold={state.similarityThreshold}
        onDeleteConnection={deleteConnection}
      /> */}

      {/* Render Windows */}
      {state.windows.map(window => {
        const WindowComponent = window.component;
        const isImageWindow = window.id.startsWith('image-viewer-');
        
        const imageUrl = window.imageUrl || '';
        
        if (isImageWindow) {
          return (
            <ImageWindow
              key={window.id}
              id={window.id}
              title={window.title}
              initialX={window.x}
              initialY={window.y}
              width={window.width}
              height={window.height}
              isActive={state.activeWindowId === window.id}
              onClose={() => closeWindow(window.id)}
              onFocus={() => focusWindow(window.id)}
              imageUrl={imageUrl}
              animationState={window.animationState}
            >
              <WindowComponent />
            </ImageWindow>
          );
        }
        
        return (
          <Window
            key={window.id}
            id={window.id}
            title={window.title}
            initialX={window.x}
            initialY={window.y}
            width={window.width}
            height={window.height}
            isActive={state.activeWindowId === window.id}
            isMinimized={window.isMinimized}
            isFullscreen={window.isFullscreen}
            zIndex={window.zIndex}
            onClose={() => closeWindow(window.id)}
            onMinimize={() => minimizeWindow(window.id)}
            onRestore={() => restoreWindow(window.id)}
            onFullscreen={() => toggleFullscreen(window.id)}
            onFocus={() => focusWindow(window.id)}
            onPositionChange={updateWindowPosition}
            animationState={window.animationState}
          >
            <WindowComponent />
          </Window>
        );
      })}
    </div>
  );
});<|MERGE_RESOLUTION|>--- conflicted
+++ resolved
@@ -21,12 +21,9 @@
   restoreWindow: (windowId: string) => void;
   toggleFullscreen: (windowId: string) => void;
   getWindows: () => WindowData[];
-<<<<<<< HEAD
   toggleConnections: () => void;
   setSimilarityThreshold: (threshold: number) => void;
-=======
   organizeWindows: () => void;
->>>>>>> c07faee2
 }
 
 export const WindowManager = forwardRef<WindowManagerRef, WindowManagerProps>(function WindowManager({ children, onWindowsChange }, ref) {
@@ -99,7 +96,209 @@
     return { x: margin, y: margin };
   };
 
-<<<<<<< HEAD
+  const organizeWindows = () => {
+    const imageWindows = state.windows.filter(window => window.id.startsWith('image-viewer-'));
+    if (imageWindows.length === 0) return;
+
+    const viewportWidth = typeof window !== 'undefined' ? window.innerWidth : 1920;
+    const viewportHeight = typeof window !== 'undefined' ? window.innerHeight : 1080;
+    const screenArea = viewportWidth * viewportHeight;
+    const minAreaPerWindow = screenArea * 0.1; // 10% minimum area requirement
+
+    // Screen constraints
+    const margin = 5;
+    const maxRightEdge = viewportWidth * 0.95;
+    const availableWidth = maxRightEdge - margin * 2;
+    const availableHeight = viewportHeight - margin * 2;
+
+    // Calculate conservative sizing for multiple windows
+    const conservativeMultiplier = Math.max(1.5, 3.0 - (imageWindows.length * 0.2));
+    const totalTargetArea = Math.min(availableWidth * availableHeight * 0.80, imageWindows.length * minAreaPerWindow * conservativeMultiplier);
+    const baseAreaPerWindow = totalTargetArea / imageWindows.length;
+
+    console.log(`Organizing ${imageWindows.length} windows with minimum area priority`);
+
+    // Sort by current area (largest first)
+    const sortedWindows = imageWindows.sort((a, b) => (b.width * b.height) - (a.width * a.height));
+
+    const packedWindows: WindowData[] = [];
+    const occupiedRects: Array<{x: number, y: number, width: number, height: number}> = [];
+
+    // Helper to check if position is available
+    const canPlaceAt = (x: number, y: number, width: number, height: number): boolean => {
+      if (x < 0 || y < 0 || x + width > availableWidth || y + height > availableHeight) return false;
+
+      return !occupiedRects.some(rect =>
+        !(x >= rect.x + rect.width + margin ||
+          x + width <= rect.x - margin ||
+          y >= rect.y + rect.height + margin ||
+          y + height <= rect.y - margin)
+      );
+    };
+
+    // Helper to find best position
+    const findBestPosition = (width: number, height: number): {x: number, y: number} | null => {
+      for (let y = 0; y <= availableHeight - height; y += 10) {
+        for (let x = 0; x <= availableWidth - width; x += 10) {
+          if (canPlaceAt(x, y, width, height)) {
+            return { x, y };
+          }
+        }
+      }
+      return null;
+    };
+
+    // Process each window with MINIMUM AREA PRIORITY
+    for (const window of sortedWindows) {
+      const aspectRatio = window.width / window.height;
+      const targetArea = Math.max(minAreaPerWindow, baseAreaPerWindow);
+
+      // Calculate optimal dimensions
+      let optimalWidth, optimalHeight;
+      if (aspectRatio > 1) {
+        optimalWidth = Math.sqrt(targetArea * aspectRatio);
+        optimalHeight = Math.sqrt(targetArea / aspectRatio);
+      } else {
+        optimalHeight = Math.sqrt(targetArea / aspectRatio);
+        optimalWidth = Math.sqrt(targetArea * aspectRatio);
+      }
+
+      let finalWindow = null;
+
+      // Try 1: Optimal size without overlap
+      const optimalPos = findBestPosition(Math.round(optimalWidth), Math.round(optimalHeight));
+      if (optimalPos) {
+        finalWindow = {
+          ...window,
+          width: Math.round(optimalWidth),
+          height: Math.round(optimalHeight),
+          x: optimalPos.x + margin,
+          y: optimalPos.y + margin
+        };
+      } else {
+        // Try 2: Scale down but NEVER below minimum area
+        const minScale = Math.sqrt(minAreaPerWindow / (optimalWidth * optimalHeight));
+        let scaleFactor = 0.9;
+
+        while (scaleFactor >= minScale && !finalWindow) {
+          const scaledWidth = Math.round(optimalWidth * scaleFactor);
+          const scaledHeight = Math.round(optimalHeight * scaleFactor);
+
+          if (scaledWidth * scaledHeight >= minAreaPerWindow) {
+            const scaledPos = findBestPosition(scaledWidth, scaledHeight);
+            if (scaledPos) {
+              finalWindow = {
+                ...window,
+                width: scaledWidth,
+                height: scaledHeight,
+                x: scaledPos.x + margin,
+                y: scaledPos.y + margin
+              };
+            }
+          }
+          scaleFactor -= 0.05;
+        }
+
+        // Try 3: Minimum area size - MUST be placed even with overlap
+        if (!finalWindow) {
+          const minWidth = Math.round(Math.sqrt(minAreaPerWindow * aspectRatio));
+          const minHeight = Math.round(Math.sqrt(minAreaPerWindow / aspectRatio));
+
+          console.warn(`Using minimum area for window ${window.id}: ${minWidth}×${minHeight}`);
+
+          const minPos = findBestPosition(minWidth, minHeight);
+          if (minPos) {
+            finalWindow = {
+              ...window,
+              width: minWidth,
+              height: minHeight,
+              x: minPos.x + margin,
+              y: minPos.y + margin
+            };
+          } else {
+            // LAST RESORT: Allow overlap to maintain minimum area
+            console.warn(`ALLOWING OVERLAP for window ${window.id} to maintain minimum area requirement`);
+
+            // Find position with minimal overlap
+            let bestOverlapPos = { x: margin, y: margin };
+            let minOverlap = Infinity;
+
+            for (let y = 0; y <= availableHeight - minHeight; y += 20) {
+              for (let x = 0; x <= availableWidth - minWidth; x += 20) {
+                if (x >= 0 && y >= 0 && x + minWidth <= availableWidth && y + minHeight <= availableHeight) {
+                  let overlapArea = 0;
+
+                  for (const rect of occupiedRects) {
+                    const left = Math.max(x, rect.x);
+                    const top = Math.max(y, rect.y);
+                    const right = Math.min(x + minWidth, rect.x + rect.width);
+                    const bottom = Math.min(y + minHeight, rect.y + rect.height);
+
+                    if (left < right && top < bottom) {
+                      overlapArea += (right - left) * (bottom - top);
+                    }
+                  }
+
+                  if (overlapArea < minOverlap) {
+                    minOverlap = overlapArea;
+                    bestOverlapPos = { x: x + margin, y: y + margin };
+                  }
+                }
+              }
+            }
+
+            finalWindow = {
+              ...window,
+              width: minWidth,
+              height: minHeight,
+              x: bestOverlapPos.x,
+              y: bestOverlapPos.y
+            };
+
+            if (minOverlap > 0) {
+              console.warn(`Window ${window.id} placed with ${minOverlap}px² overlap (minimum area preserved)`);
+            }
+          }
+        }
+      }
+
+      if (finalWindow) {
+        packedWindows.push(finalWindow);
+        occupiedRects.push({
+          x: finalWindow.x - margin,
+          y: finalWindow.y - margin,
+          width: finalWindow.width,
+          height: finalWindow.height
+        });
+      }
+    }
+
+    if (packedWindows.length === 0) return;
+
+    // Update state asynchronously
+    setTimeout(() => {
+      setState(prev => ({
+        ...prev,
+        windows: prev.windows.map(window => {
+          const optimized = packedWindows.find(pw => pw.id === window.id);
+          return optimized ? optimized : window;
+        })
+      }));
+    }, 0);
+
+    // Report results
+    const totalArea = packedWindows.reduce((sum, w) => sum + (w.width * w.height), 0);
+    const minAreaWindows = packedWindows.filter(w => (w.width * w.height) <= minAreaPerWindow * 1.1);
+
+    eventBus.emit('system:output', {
+      text: `Windows organized with MINIMUM AREA PRIORITY!\n\n✅ ${packedWindows.length} windows organized\n✅ All windows meet minimum area requirement (${minAreaPerWindow.toLocaleString()}px²)\n${minAreaWindows.length > 0 ? `⚠️ ${minAreaWindows.length} windows at minimum size\n⚠️ Minor overlaps allowed to preserve minimum area\n` : '✅ No overlaps needed\n'}\nTotal area: ${totalArea.toLocaleString()}px²\nMargin: ${margin}px\n\nWindow details:\n${packedWindows.map(w => {
+        const area = w.width * w.height;
+        const isMinArea = area <= minAreaPerWindow * 1.1;
+        return `• ${w.title.split(':')[1]?.trim() || w.id}: ${w.width}×${w.height} (${area.toLocaleString()}px²)${isMinArea ? ' [MIN AREA]' : ''}`;
+      }).join('\n')}\n\n`
+    });
+  };
+
   // const analyzeWindowSimilarities = useCallback((windows: WindowData[], currentState: WindowManagerState) => {
   //   console.log('🔍 Starting similarity analysis...');
   //   eventBus.emit('system:output', { text: '🔍 Starting similarity analysis...\n' });
@@ -189,8 +388,6 @@
 
     return { x: scatteredX, y: scatteredY };
   };
-=======
->>>>>>> c07faee2
 
   const openWindow = (windowData: Omit<WindowData, 'isOpen' | 'zIndex'>) => {
     // Extract keywords from content if available
@@ -232,15 +429,9 @@
           `${w.title} (${w.id}): x=${Math.round(w.x)}, y=${Math.round(w.y)}, w=${w.width}, h=${w.height}`
         ).join('\n');
 
-<<<<<<< HEAD
         eventBus.emit('system:output', {
-          text: `Window opened: ${windowData.title}\nPosition: x=${Math.round(scatteredPosition.x)}, y=${Math.round(scatteredPosition.y)} (smart positioning + scatter)\nSize: ${windowData.width}x${windowData.height}\n\nAll windows:\n${windowPositions}\n\n`
+          text: `Window opened: ${windowData.title}\nPosition: x=${Math.round(optimalPosition.x)}, y=${Math.round(optimalPosition.y)} (top-left priority positioning)\nSize: ${windowData.width}x${windowData.height}\n\nAll windows:\n${windowPositions}\n\n`
         });
-=======
-      eventBus.emit('system:output', {
-        text: `Window opened: ${windowData.title}\nPosition: x=${Math.round(optimalPosition.x)}, y=${Math.round(optimalPosition.y)} (top-left priority positioning)\nSize: ${windowData.width}x${windowData.height}\n\nAll windows:\n${windowPositions}\n\n`
-      });
->>>>>>> c07faee2
 
         try {
           eventBus.emit('window:opened', { id: windowData.id, type: 'ui', title: windowData.title });
@@ -373,255 +564,50 @@
     });
   };
 
-<<<<<<< HEAD
-  // const toggleConnections = () => {
-  //   setState(prev => ({ ...prev, showConnections: !prev.showConnections }));
-  // };
-
-  // const setSimilarityThreshold = (threshold: number) => {
-  //   setState(prev => ({ ...prev, similarityThreshold: threshold }));
-  // };
-
-  // const deleteConnection = (connectionToDelete: Connection) => {
-  //   const connectionId = getConnectionId(connectionToDelete.windowId1, connectionToDelete.windowId2);
-
-  //   setState(prev => {
-  //     const newDeletedConnections = new Set(prev.deletedConnections);
-  //     newDeletedConnections.add(connectionId);
-
-  //     // Remove the connection from active connections and add to deleted list
-  //     const updatedConnections = prev.connections.filter(conn =>
-  //       !(conn.windowId1 === connectionToDelete.windowId1 &&
-  //         conn.windowId2 === connectionToDelete.windowId2) &&
-  //       !(conn.windowId1 === connectionToDelete.windowId2 &&
-  //         conn.windowId2 === connectionToDelete.windowId1)
-  //     );
-
-  //     // Add the deleted connection back with 0% score
-  //     updatedConnections.push({
-  //       windowId1: connectionToDelete.windowId1,
-  //       windowId2: connectionToDelete.windowId2,
-  //       score: 0,
-  //       keywords: []
-  //     });
-
-  //     return {
-  //       ...prev,
-  //       connections: updatedConnections,
-  //       deletedConnections: newDeletedConnections
-  //     };
-  //   });
-
-  //   // Log the deletion
-  //   console.log('🗑️ Connection permanently deleted:', connectionToDelete);
-  //   eventBus.emit('system:output', {
-  //     text: `🗑️ Connection permanently deleted between "${connectionToDelete.windowId1}" and "${connectionToDelete.windowId2}" - will stay at 0% for session\n`
-  //   });
-  // };
-=======
-  const organizeWindows = () => {
-    const imageWindows = state.windows.filter(window => window.id.startsWith('image-viewer-'));
-    if (imageWindows.length === 0) return;
-
-    const viewportWidth = typeof window !== 'undefined' ? window.innerWidth : 1920;
-    const viewportHeight = typeof window !== 'undefined' ? window.innerHeight : 1080;
-    const screenArea = viewportWidth * viewportHeight;
-    const minAreaPerWindow = screenArea * 0.1; // 10% minimum area requirement
-    
-    // Screen constraints
-    const margin = 5;
-    const maxRightEdge = viewportWidth * 0.95;
-    const availableWidth = maxRightEdge - margin * 2;
-    const availableHeight = viewportHeight - margin * 2;
-    
-    // Calculate conservative sizing for multiple windows
-    const conservativeMultiplier = Math.max(1.5, 3.0 - (imageWindows.length * 0.2));
-    const totalTargetArea = Math.min(availableWidth * availableHeight * 0.80, imageWindows.length * minAreaPerWindow * conservativeMultiplier);
-    const baseAreaPerWindow = totalTargetArea / imageWindows.length;
-    
-    console.log(`Organizing ${imageWindows.length} windows with minimum area priority`);
-    
-    // Sort by current area (largest first)
-    const sortedWindows = imageWindows.sort((a, b) => (b.width * b.height) - (a.width * a.height));
-    
-    const packedWindows: WindowData[] = [];
-    const occupiedRects: Array<{x: number, y: number, width: number, height: number}> = [];
-    
-    // Helper to check if position is available
-    const canPlaceAt = (x: number, y: number, width: number, height: number): boolean => {
-      if (x < 0 || y < 0 || x + width > availableWidth || y + height > availableHeight) return false;
-      
-      return !occupiedRects.some(rect => 
-        !(x >= rect.x + rect.width + margin || 
-          x + width <= rect.x - margin || 
-          y >= rect.y + rect.height + margin || 
-          y + height <= rect.y - margin)
+  const toggleConnections = () => {
+    setState(prev => ({ ...prev, showConnections: !prev.showConnections }));
+  };
+
+  const setSimilarityThreshold = (threshold: number) => {
+    setState(prev => ({ ...prev, similarityThreshold: threshold }));
+  };
+
+  const deleteConnection = (connectionToDelete: Connection) => {
+    const connectionId = getConnectionId(connectionToDelete.windowId1, connectionToDelete.windowId2);
+
+    setState(prev => {
+      const newDeletedConnections = new Set(prev.deletedConnections);
+      newDeletedConnections.add(connectionId);
+
+      // Remove the connection from active connections and add to deleted list
+      const updatedConnections = prev.connections.filter(conn =>
+        !(conn.windowId1 === connectionToDelete.windowId1 &&
+          conn.windowId2 === connectionToDelete.windowId2) &&
+        !(conn.windowId1 === connectionToDelete.windowId2 &&
+          conn.windowId2 === connectionToDelete.windowId1)
       );
-    };
-    
-    // Helper to find best position
-    const findBestPosition = (width: number, height: number): {x: number, y: number} | null => {
-      for (let y = 0; y <= availableHeight - height; y += 10) {
-        for (let x = 0; x <= availableWidth - width; x += 10) {
-          if (canPlaceAt(x, y, width, height)) {
-            return { x, y };
-          }
-        }
-      }
-      return null;
-    };
-    
-    // Process each window with MINIMUM AREA PRIORITY
-    for (const window of sortedWindows) {
-      const aspectRatio = window.width / window.height;
-      const targetArea = Math.max(minAreaPerWindow, baseAreaPerWindow);
-      
-      // Calculate optimal dimensions
-      let optimalWidth, optimalHeight;
-      if (aspectRatio > 1) {
-        optimalWidth = Math.sqrt(targetArea * aspectRatio);
-        optimalHeight = Math.sqrt(targetArea / aspectRatio);
-      } else {
-        optimalHeight = Math.sqrt(targetArea / aspectRatio);
-        optimalWidth = Math.sqrt(targetArea * aspectRatio);
-      }
-      
-      let finalWindow = null;
-      
-      // Try 1: Optimal size without overlap
-      const optimalPos = findBestPosition(Math.round(optimalWidth), Math.round(optimalHeight));
-      if (optimalPos) {
-        finalWindow = {
-          ...window,
-          width: Math.round(optimalWidth),
-          height: Math.round(optimalHeight),
-          x: optimalPos.x + margin,
-          y: optimalPos.y + margin
-        };
-      } else {
-        // Try 2: Scale down but NEVER below minimum area
-        const minScale = Math.sqrt(minAreaPerWindow / (optimalWidth * optimalHeight));
-        let scaleFactor = 0.9;
-        
-        while (scaleFactor >= minScale && !finalWindow) {
-          const scaledWidth = Math.round(optimalWidth * scaleFactor);
-          const scaledHeight = Math.round(optimalHeight * scaleFactor);
-          
-          if (scaledWidth * scaledHeight >= minAreaPerWindow) {
-            const scaledPos = findBestPosition(scaledWidth, scaledHeight);
-            if (scaledPos) {
-              finalWindow = {
-                ...window,
-                width: scaledWidth,
-                height: scaledHeight,
-                x: scaledPos.x + margin,
-                y: scaledPos.y + margin
-              };
-            }
-          }
-          scaleFactor -= 0.05;
-        }
-        
-        // Try 3: Minimum area size - MUST be placed even with overlap
-        if (!finalWindow) {
-          const minWidth = Math.round(Math.sqrt(minAreaPerWindow * aspectRatio));
-          const minHeight = Math.round(Math.sqrt(minAreaPerWindow / aspectRatio));
-          
-          console.warn(`Using minimum area for window ${window.id}: ${minWidth}×${minHeight}`);
-          
-          const minPos = findBestPosition(minWidth, minHeight);
-          if (minPos) {
-            finalWindow = {
-              ...window,
-              width: minWidth,
-              height: minHeight,
-              x: minPos.x + margin,
-              y: minPos.y + margin
-            };
-          } else {
-            // LAST RESORT: Allow overlap to maintain minimum area
-            console.warn(`ALLOWING OVERLAP for window ${window.id} to maintain minimum area requirement`);
-            
-            // Find position with minimal overlap
-            let bestOverlapPos = { x: margin, y: margin };
-            let minOverlap = Infinity;
-            
-            for (let y = 0; y <= availableHeight - minHeight; y += 20) {
-              for (let x = 0; x <= availableWidth - minWidth; x += 20) {
-                if (x >= 0 && y >= 0 && x + minWidth <= availableWidth && y + minHeight <= availableHeight) {
-                  let overlapArea = 0;
-                  
-                  for (const rect of occupiedRects) {
-                    const left = Math.max(x, rect.x);
-                    const top = Math.max(y, rect.y);
-                    const right = Math.min(x + minWidth, rect.x + rect.width);
-                    const bottom = Math.min(y + minHeight, rect.y + rect.height);
-                    
-                    if (left < right && top < bottom) {
-                      overlapArea += (right - left) * (bottom - top);
-                    }
-                  }
-                  
-                  if (overlapArea < minOverlap) {
-                    minOverlap = overlapArea;
-                    bestOverlapPos = { x: x + margin, y: y + margin };
-                  }
-                }
-              }
-            }
-            
-            finalWindow = {
-              ...window,
-              width: minWidth,
-              height: minHeight,
-              x: bestOverlapPos.x,
-              y: bestOverlapPos.y
-            };
-            
-            if (minOverlap > 0) {
-              console.warn(`Window ${window.id} placed with ${minOverlap}px² overlap (minimum area preserved)`);
-            }
-          }
-        }
-      }
-      
-      if (finalWindow) {
-        packedWindows.push(finalWindow);
-        occupiedRects.push({
-          x: finalWindow.x - margin,
-          y: finalWindow.y - margin,
-          width: finalWindow.width,
-          height: finalWindow.height
-        });
-      }
-    }
-    
-    if (packedWindows.length === 0) return;
-    
-    // Update state asynchronously
-    setTimeout(() => {
-      setState(prev => ({
+
+      // Add the deleted connection back with 0% score
+      updatedConnections.push({
+        windowId1: connectionToDelete.windowId1,
+        windowId2: connectionToDelete.windowId2,
+        score: 0,
+        keywords: []
+      });
+
+      return {
         ...prev,
-        windows: prev.windows.map(window => {
-          const optimized = packedWindows.find(pw => pw.id === window.id);
-          return optimized ? optimized : window;
-        })
-      }));
-    }, 0);
-    
-    // Report results
-    const totalArea = packedWindows.reduce((sum, w) => sum + (w.width * w.height), 0);
-    const minAreaWindows = packedWindows.filter(w => (w.width * w.height) <= minAreaPerWindow * 1.1);
-    
+        connections: updatedConnections,
+        deletedConnections: newDeletedConnections
+      };
+    });
+
+    // Log the deletion
+    console.log('🗑️ Connection permanently deleted:', connectionToDelete);
     eventBus.emit('system:output', {
-      text: `Windows organized with MINIMUM AREA PRIORITY!\n\n✅ ${packedWindows.length} windows organized\n✅ All windows meet minimum area requirement (${minAreaPerWindow.toLocaleString()}px²)\n${minAreaWindows.length > 0 ? `⚠️ ${minAreaWindows.length} windows at minimum size\n⚠️ Minor overlaps allowed to preserve minimum area\n` : '✅ No overlaps needed\n'}\nTotal area: ${totalArea.toLocaleString()}px²\nMargin: ${margin}px\n\nWindow details:\n${packedWindows.map(w => {
-        const area = w.width * w.height;
-        const isMinArea = area <= minAreaPerWindow * 1.1;
-        return `• ${w.title.split(':')[1]?.trim() || w.id}: ${w.width}×${w.height} (${area.toLocaleString()}px²)${isMinArea ? ' [MIN AREA]' : ''}`;
-      }).join('\n')}\n\n`
+      text: `🗑️ Connection permanently deleted between "${connectionToDelete.windowId1}" and "${connectionToDelete.windowId2}" - will stay at 0% for session\n`
     });
   };
->>>>>>> c07faee2
 
   useImperativeHandle(ref, () => ({
     openWindow,
@@ -630,12 +616,9 @@
     restoreWindow,
     toggleFullscreen,
     getWindows: () => state.windows,
-<<<<<<< HEAD
-    // toggleConnections,
-    // setSimilarityThreshold
-=======
+    toggleConnections,
+    setSimilarityThreshold,
     organizeWindows
->>>>>>> c07faee2
   }));
 
   useEffect(() => {
