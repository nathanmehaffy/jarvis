'use client';

import { useEffect, useRef, useState } from 'react';
import { WindowProps } from './window.types';

export function Window({
	children,
	id,
	title,
	initialX = 0,
	initialY = 0,
	width = 500,
	height = 400,
	isActive = false,
	isMinimized,
	isFullscreen = false,
	zIndex = 10,
	onClose = () => {},
	onMinimize,
	onRestore,
	onFullscreen = () => {},
	onFocus = () => {},
	onPositionChange,
<<<<<<< HEAD
	lockAspectRatio = false,
	headerStyle = 'standard',
	resizable = false
=======
	animationState = 'none'
>>>>>>> d6bb3735
}: WindowProps) {
	const windowRef = useRef<HTMLDivElement>(null);
	const [position, setPosition] = useState({ x: initialX, y: initialY });
	const [size, setSize] = useState({ width, height });
	const isDraggingRef = useRef(false);
	const isResizingRef = useRef(false);
	const resizeDirectionRef = useRef<string>('');
	const dragOffsetRef = useRef({ x: 0, y: 0 });
	const currentPositionRef = useRef({ x: initialX, y: initialY });
<<<<<<< HEAD
	const isResizingRef = useRef(false);
	const resizeStartRef = useRef({ x: 0, y: 0, width: 0, height: 0 });
=======
	const resizeStartRef = useRef({ x: 0, y: 0, width: 0, height: 0 });
	const lastUpdateRef = useRef(0);
	const lastPositionChangeRef = useRef(0);
>>>>>>> d6bb3735

	useEffect(() => {
		setPosition({ x: initialX, y: initialY });
		currentPositionRef.current = { x: initialX, y: initialY };
	}, [initialX, initialY]);

	useEffect(() => {
		setSize({ width, height });
	}, [width, height]);

	// Cleanup animation frames on unmount
	useEffect(() => {
		return () => {
			if (lastUpdateRef.current) {
				cancelAnimationFrame(lastUpdateRef.current);
			}
		};
	}, []);

	const onMouseDown = (e: React.MouseEvent) => {
		if (isResizingRef.current) return;
		onFocus();
		isDraggingRef.current = true;
		dragOffsetRef.current = {
			x: e.clientX - position.x,
			y: e.clientY - position.y
		};
		document.addEventListener('mousemove', onMouseMove);
		document.addEventListener('mouseup', onMouseUp);
	};

	const onResizeMouseDown = (e: React.MouseEvent) => {
		e.stopPropagation();
		onFocus();
		isResizingRef.current = true;
		resizeStartRef.current = {
			x: e.clientX,
			y: e.clientY,
			width: size.width,
			height: size.height
		};
		document.addEventListener('mousemove', onResizeMouseMove);
		document.addEventListener('mouseup', onResizeMouseUp);
	};

	const onMouseMove = (e: MouseEvent) => {
		if (isDraggingRef.current) {
			const newPosition = {
				x: e.clientX - dragOffsetRef.current.x,
				y: e.clientY - dragOffsetRef.current.y
			};
			
			// Use requestAnimationFrame for smooth updates
			if (window.requestAnimationFrame) {
				cancelAnimationFrame(lastUpdateRef.current);
				lastUpdateRef.current = requestAnimationFrame(() => {
					setPosition(newPosition);
					currentPositionRef.current = newPosition;
					
					// Throttle position change callbacks to reduce expensive operations
					const now = Date.now();
					if (now - lastPositionChangeRef.current > 16) { // ~60fps
						lastPositionChangeRef.current = now;
						if (onPositionChange) {
							onPositionChange(id, newPosition.x, newPosition.y);
						}
					}
				});
			} else {
				setPosition(newPosition);
				currentPositionRef.current = newPosition;
				
				// Throttle position change callbacks
				const now = Date.now();
				if (now - lastPositionChangeRef.current > 16) {
					lastPositionChangeRef.current = now;
					if (onPositionChange) {
						onPositionChange(id, newPosition.x, newPosition.y);
					}
				}
			}
		} else if (isResizingRef.current) {
			const direction = resizeDirectionRef.current;
			const deltaX = e.clientX - resizeStartRef.current.x;
			const deltaY = e.clientY - resizeStartRef.current.y;

			let newWidth = resizeStartRef.current.width;
			let newHeight = resizeStartRef.current.height;
			let newX = position.x;
			let newY = position.y;

			if (direction.includes('right')) {
				newWidth = Math.max(200, resizeStartRef.current.width + deltaX);
			}
			if (direction.includes('left')) {
				newWidth = Math.max(200, resizeStartRef.current.width - deltaX);
				newX = resizeStartRef.current.x + (resizeStartRef.current.width - newWidth);
			}
			if (direction.includes('bottom')) {
				newHeight = Math.max(150, resizeStartRef.current.height + deltaY);
			}
			if (direction.includes('top')) {
				newHeight = Math.max(150, resizeStartRef.current.height - deltaY);
				newY = resizeStartRef.current.y + (resizeStartRef.current.height - newHeight);
			}

			setSize({ width: newWidth, height: newHeight });
			if (newX !== position.x || newY !== position.y) {
				setPosition({ x: newX, y: newY });
				currentPositionRef.current = { x: newX, y: newY };
			}
		}
	};

	const onMouseUp = () => {
		isDraggingRef.current = false;
		isResizingRef.current = false;
		resizeDirectionRef.current = '';
		document.removeEventListener('mousemove', onMouseMove);
		document.removeEventListener('mouseup', onMouseUp);

		if (onPositionChange) {
			onPositionChange(id, currentPositionRef.current.x, currentPositionRef.current.y);
		}
	};

<<<<<<< HEAD
	const onResizeMouseMove = (e: MouseEvent) => {
		if (!isResizingRef.current) return;
		const deltaX = e.clientX - resizeStartRef.current.x;
		const deltaY = e.clientY - resizeStartRef.current.y;

		let newWidth = Math.max(200, resizeStartRef.current.width + deltaX);
		let newHeight = Math.max(150, resizeStartRef.current.height + deltaY);

		if (lockAspectRatio) {
			const ratio = resizeStartRef.current.width / Math.max(1, resizeStartRef.current.height);
			if (Math.abs(deltaX) > Math.abs(deltaY)) {
				newHeight = newWidth / ratio;
			} else {
				newWidth = newHeight * ratio;
			}
		}

		setSize({ width: newWidth, height: newHeight });
	};

	const onResizeMouseUp = () => {
		isResizingRef.current = false;
		document.removeEventListener('mousemove', onResizeMouseMove);
		document.removeEventListener('mouseup', onResizeMouseUp);
=======
	const onResizeStart = (e: React.MouseEvent, direction: string) => {
		e.preventDefault();
		e.stopPropagation();
		onFocus();

		isResizingRef.current = true;
		resizeDirectionRef.current = direction;
		resizeStartRef.current = {
			x: e.clientX,
			y: e.clientY,
			width: size.width,
			height: size.height
		};

		document.addEventListener('mousemove', onMouseMove);
		document.addEventListener('mouseup', onMouseUp);
>>>>>>> d6bb3735
	};

	const handleMinimizeClick = () => {
		if (isMinimized) {
			onRestore();
		} else {
			onMinimize();
		}
	};

	const getAnimationClasses = () => {
		// Disable transitions during dragging for better performance
		const transitionClasses = isDraggingRef.current || isResizingRef.current 
			? 'will-change-transform' 
			: 'will-change-transform transition-all duration-300';
		
		const baseClasses = `absolute bg-black/40 backdrop-blur-2xl rounded-2xl shadow-2xl border border-cyan-400/30 overflow-hidden hover:shadow-cyan-400/20 hover:shadow-2xl hover:bg-black/50 ${transitionClasses}`;

		if (isFullscreen) {
			return `${baseClasses} fixed inset-0 rounded-none z-50 bg-black/60 border-cyan-400/50`;
		}

		const activeClasses = isActive
			? 'ring-2 ring-cyan-400/50 shadow-cyan-400/30 border-cyan-400/60 shadow-cyan-400/40'
			: 'shadow-black/40';

		switch (animationState) {
			case 'opening':
				return `${baseClasses} ${activeClasses} animate-window-open`;
			case 'closing':
				return `${baseClasses} ${activeClasses} animate-window-close`;
			default:
				return `${baseClasses} ${activeClasses}`;
		}
	};

	return (
		<div
			ref={windowRef}
			data-window-id={id}
			className={getAnimationClasses()}
			style={isFullscreen ? { zIndex } : {
				'--window-x': `${position.x}px`,
				'--window-y': `${position.y}px`,
				transform: `translate3d(${position.x}px, ${position.y}px, 0)`,
				width: size.width,
				height: isMinimized ? 'auto' : size.height,
				zIndex
			} as React.CSSProperties}
			onMouseDown={() => onFocus()}
		>
<<<<<<< HEAD
			{headerStyle === 'standard' ? (
				<div className={`flex items-center px-3 py-2 select-none cursor-move ${isActive ? 'bg-gray-100' : 'bg-gray-50'}`} onMouseDown={onMouseDown}>
					<div className="flex items-center space-x-2">
						<div className="group flex items-center space-x-2">
							<button
								onClick={onClose}
								className="w-3 h-3 rounded-full bg-red-400 hover:bg-red-500 transition-colors duration-150 flex-shrink-0 flex items-center justify-center"
								onMouseDown={(e) => e.stopPropagation()}
							>
								<span className="text-xs text-gray-800 font-bold leading-none opacity-0 group-hover:opacity-100 transition-opacity duration-150">
									×
								</span>
							</button>
							<button
								onClick={handleMinimizeClick}
								className="w-3 h-3 rounded-full bg-yellow-400 hover:bg-yellow-500 transition-colors duration-150 flex-shrink-0 flex items-center justify-center"
								onMouseDown={(e) => e.stopPropagation()}
								title={isMinimized ? 'Restore' : 'Minimize'}
							>
								<span className="text-xs text-gray-800 font-bold leading-none opacity-0 group-hover:opacity-100 transition-opacity duration-150">
									{isMinimized ? '+' : '−'}
								</span>
							</button>
							<button
								onClick={onFullscreen}
								className="w-3 h-3 rounded-full bg-green-400 hover:bg-green-500 transition-colors duration-150 flex-shrink-0 flex items-center justify-center"
								onMouseDown={(e) => e.stopPropagation()}
								title={isFullscreen ? 'Exit Fullscreen' : 'Fullscreen'}
							>
								<span className="text-xs text-gray-800 font-bold leading-none opacity-0 group-hover:opacity-100 transition-opacity duration-150">
									{isFullscreen ? '⤈' : '⤢'}
								</span>
							</button>
						</div>
						<span className="text-sm font-medium text-gray-800">{title}</span>
					</div>
=======
			<div className={`flex items-center px-3 py-2 select-none cursor-move backdrop-blur-sm ${isActive ? 'bg-gradient-to-r from-cyan-900/60 via-blue-900/50 to-purple-900/60 border-b border-cyan-400/40 shadow-inner shadow-cyan-400/20' : 'bg-gradient-to-r from-gray-900/60 via-slate-900/50 to-gray-900/60 border-b border-gray-600/30'}`} onMouseDown={onMouseDown}>
				<div className="flex items-center space-x-1.5">
					<div className="group flex items-center space-x-1">
						<button
							onClick={onClose}
							className="w-3 h-3 rounded-full bg-gradient-to-br from-purple-400 to-violet-600 hover:from-purple-300 hover:to-violet-500 transition-all duration-200 flex-shrink-0 flex items-center justify-center shadow-sm hover:shadow-purple-400/60 hover:shadow-lg transform hover:scale-110 ring-0 hover:ring-1 hover:ring-purple-400/60 neon-glow-purple"
							onMouseDown={(e) => e.stopPropagation()}
							style={{
								boxShadow: '0 0 8px rgba(168, 85, 247, 0.4), inset 0 1px 0 rgba(255, 255, 255, 0.2)'
							}}
						>
							<span className="text-[10px] text-white font-bold leading-none opacity-80 group-hover:opacity-100 transition-opacity duration-200 drop-shadow-sm">
								×
							</span>
						</button>
						<button
							onClick={handleMinimizeClick}
							className="w-3 h-3 rounded-full bg-gradient-to-br from-cyan-400 to-blue-500 hover:from-cyan-300 hover:to-blue-400 transition-all duration-200 flex-shrink-0 flex items-center justify-center shadow-sm hover:shadow-cyan-400/60 hover:shadow-lg transform hover:scale-110 ring-0 hover:ring-1 hover:ring-cyan-400/60 neon-glow-cyan"
							onMouseDown={(e) => e.stopPropagation()}
							title={isMinimized ? 'Restore' : 'Minimize'}
							style={{
								boxShadow: '0 0 8px rgba(34, 211, 238, 0.4), inset 0 1px 0 rgba(255, 255, 255, 0.2)'
							}}
						>
							<span className="text-[10px] text-white font-bold leading-none opacity-80 group-hover:opacity-100 transition-opacity duration-200 drop-shadow-sm">
								{isMinimized ? '+' : '−'}
							</span>
						</button>
						<button
							onClick={onFullscreen}
							className="w-3 h-3 rounded-full bg-gradient-to-br from-lime-400 to-green-500 hover:from-lime-300 hover:to-green-400 transition-all duration-200 flex-shrink-0 flex items-center justify-center shadow-sm hover:shadow-lime-400/60 hover:shadow-lg transform hover:scale-110 ring-0 hover:ring-1 hover:ring-lime-400/60 neon-glow-lime"
							onMouseDown={(e) => e.stopPropagation()}
							title={isFullscreen ? 'Exit Fullscreen' : 'Fullscreen'}
							style={{
								boxShadow: '0 0 8px rgba(163, 230, 53, 0.4), inset 0 1px 0 rgba(255, 255, 255, 0.2)'
							}}
						>
							<span className="text-[10px] text-white font-bold leading-none opacity-80 group-hover:opacity-100 transition-opacity duration-200 drop-shadow-sm">
								{isFullscreen ? '⤈' : '⤢'}
							</span>
						</button>
					</div>
					<span className={`text-xs font-semibold ${isActive ? 'text-cyan-200 drop-shadow-lg shadow-cyan-400/70' : 'text-cyan-300/90'}`}>{title}</span>
>>>>>>> d6bb3735
				</div>
			) : (
				<div className="absolute top-3 right-3 flex space-x-2 z-30">
					<button
						onClick={onClose}
						className="w-6 h-6 rounded-full bg-red-500/40 hover:bg-red-600/60 backdrop-blur-sm flex items-center justify-center transition-all duration-200 hover:scale-110"
						title="Close"
					>
						<svg className="w-3 h-3 text-white" fill="none" stroke="currentColor" viewBox="0 0 24 24">
							<path strokeLinecap="round" strokeLinejoin="round" strokeWidth={3} d="M6 18L18 6M6 6l12 12" />
						</svg>
					</button>
				</div>
			)}
			{!isMinimized && (
<<<<<<< HEAD
				<div className={`w-full bg-white ${isFullscreen ? 'h-[calc(100vh-36px)]' : 'h-[calc(100%-36px)]'}`}>
					{children}
					{resizable && !isFullscreen && (
						<div
							className="absolute bottom-0 right-0 w-6 h-6 cursor-se-resize z-20"
							onMouseDown={onResizeMouseDown}
							style={{
								background: 'linear-gradient(-45deg, transparent 30%, rgba(0,0,0,0.1) 30%, rgba(0,0,0,0.1) 70%, transparent 70%)'
							}}
						/>
					)}
=======
				<div className={`w-full bg-black/30 backdrop-blur-sm border-t border-cyan-400/20 ${isFullscreen ? 'h-[calc(100vh-40px)]' : 'h-[calc(100%-40px)]'}`}>
					<div className="p-1">
						{children}
					</div>
>>>>>>> d6bb3735
				</div>
			)}

			{/* Resize handles - only show when not minimized and not fullscreen */}
			{!isMinimized && !isFullscreen && (
				<>
					{/* Corner handles */}
					<div
						className="absolute top-0 left-0 w-4 h-4 cursor-nw-resize opacity-0 hover:opacity-100 transition-all duration-200 bg-cyan-400/20 hover:bg-cyan-400/40 hover:shadow-cyan-400/50 hover:shadow-md rounded-br-lg"
						onMouseDown={(e) => onResizeStart(e, 'top-left')}
					/>
					<div
						className="absolute top-0 right-0 w-4 h-4 cursor-ne-resize opacity-0 hover:opacity-100 transition-all duration-200 bg-cyan-400/20 hover:bg-cyan-400/40 hover:shadow-cyan-400/50 hover:shadow-md rounded-bl-lg"
						onMouseDown={(e) => onResizeStart(e, 'top-right')}
					/>
					<div
						className="absolute bottom-0 left-0 w-4 h-4 cursor-sw-resize opacity-0 hover:opacity-100 transition-all duration-200 bg-cyan-400/20 hover:bg-cyan-400/40 hover:shadow-cyan-400/50 hover:shadow-md rounded-tr-lg"
						onMouseDown={(e) => onResizeStart(e, 'bottom-left')}
					/>
					<div
						className="absolute bottom-0 right-0 w-4 h-4 cursor-se-resize opacity-0 hover:opacity-100 transition-all duration-200 bg-cyan-400/30 hover:bg-cyan-400/50 hover:shadow-cyan-400/50 hover:shadow-md rounded-tl-lg"
						onMouseDown={(e) => onResizeStart(e, 'bottom-right')}
					/>

					{/* Edge handles */}
					<div
						className="absolute top-0 left-4 right-4 h-2 cursor-n-resize opacity-0 hover:opacity-100 transition-all duration-200 bg-cyan-400/10 hover:bg-cyan-400/30 hover:shadow-cyan-400/20 hover:shadow-sm"
						onMouseDown={(e) => onResizeStart(e, 'top')}
					/>
					<div
						className="absolute bottom-0 left-4 right-4 h-2 cursor-s-resize opacity-0 hover:opacity-100 transition-all duration-200 bg-cyan-400/10 hover:bg-cyan-400/30 hover:shadow-cyan-400/20 hover:shadow-sm"
						onMouseDown={(e) => onResizeStart(e, 'bottom')}
					/>
					<div
						className="absolute top-4 bottom-4 left-0 w-2 cursor-w-resize opacity-0 hover:opacity-100 transition-all duration-200 bg-cyan-400/10 hover:bg-cyan-400/30 hover:shadow-cyan-400/20 hover:shadow-sm"
						onMouseDown={(e) => onResizeStart(e, 'left')}
					/>
					<div
						className="absolute top-4 bottom-4 right-0 w-2 cursor-e-resize opacity-0 hover:opacity-100 transition-all duration-200 bg-cyan-400/10 hover:bg-cyan-400/30 hover:shadow-cyan-400/20 hover:shadow-sm"
						onMouseDown={(e) => onResizeStart(e, 'right')}
					/>
				</>
			)}
		</div>
	);
}

export default Window;<|MERGE_RESOLUTION|>--- conflicted
+++ resolved
@@ -21,13 +21,10 @@
 	onFullscreen = () => {},
 	onFocus = () => {},
 	onPositionChange,
-<<<<<<< HEAD
 	lockAspectRatio = false,
 	headerStyle = 'standard',
-	resizable = false
-=======
+	resizable = false,
 	animationState = 'none'
->>>>>>> d6bb3735
 }: WindowProps) {
 	const windowRef = useRef<HTMLDivElement>(null);
 	const [position, setPosition] = useState({ x: initialX, y: initialY });
@@ -37,14 +34,9 @@
 	const resizeDirectionRef = useRef<string>('');
 	const dragOffsetRef = useRef({ x: 0, y: 0 });
 	const currentPositionRef = useRef({ x: initialX, y: initialY });
-<<<<<<< HEAD
-	const isResizingRef = useRef(false);
-	const resizeStartRef = useRef({ x: 0, y: 0, width: 0, height: 0 });
-=======
 	const resizeStartRef = useRef({ x: 0, y: 0, width: 0, height: 0 });
 	const lastUpdateRef = useRef(0);
 	const lastPositionChangeRef = useRef(0);
->>>>>>> d6bb3735
 
 	useEffect(() => {
 		setPosition({ x: initialX, y: initialY });
@@ -76,19 +68,7 @@
 		document.addEventListener('mouseup', onMouseUp);
 	};
 
-	const onResizeMouseDown = (e: React.MouseEvent) => {
-		e.stopPropagation();
-		onFocus();
-		isResizingRef.current = true;
-		resizeStartRef.current = {
-			x: e.clientX,
-			y: e.clientY,
-			width: size.width,
-			height: size.height
-		};
-		document.addEventListener('mousemove', onResizeMouseMove);
-		document.addEventListener('mouseup', onResizeMouseUp);
-	};
+// legacy resizer removed in favor of directional resize handles
 
 	const onMouseMove = (e: MouseEvent) => {
 		if (isDraggingRef.current) {
@@ -98,7 +78,7 @@
 			};
 			
 			// Use requestAnimationFrame for smooth updates
-			if (window.requestAnimationFrame) {
+			if (typeof window.requestAnimationFrame === 'function') {
 				cancelAnimationFrame(lastUpdateRef.current);
 				lastUpdateRef.current = requestAnimationFrame(() => {
 					setPosition(newPosition);
@@ -171,32 +151,6 @@
 		}
 	};
 
-<<<<<<< HEAD
-	const onResizeMouseMove = (e: MouseEvent) => {
-		if (!isResizingRef.current) return;
-		const deltaX = e.clientX - resizeStartRef.current.x;
-		const deltaY = e.clientY - resizeStartRef.current.y;
-
-		let newWidth = Math.max(200, resizeStartRef.current.width + deltaX);
-		let newHeight = Math.max(150, resizeStartRef.current.height + deltaY);
-
-		if (lockAspectRatio) {
-			const ratio = resizeStartRef.current.width / Math.max(1, resizeStartRef.current.height);
-			if (Math.abs(deltaX) > Math.abs(deltaY)) {
-				newHeight = newWidth / ratio;
-			} else {
-				newWidth = newHeight * ratio;
-			}
-		}
-
-		setSize({ width: newWidth, height: newHeight });
-	};
-
-	const onResizeMouseUp = () => {
-		isResizingRef.current = false;
-		document.removeEventListener('mousemove', onResizeMouseMove);
-		document.removeEventListener('mouseup', onResizeMouseUp);
-=======
 	const onResizeStart = (e: React.MouseEvent, direction: string) => {
 		e.preventDefault();
 		e.stopPropagation();
@@ -213,7 +167,6 @@
 
 		document.addEventListener('mousemove', onMouseMove);
 		document.addEventListener('mouseup', onMouseUp);
->>>>>>> d6bb3735
 	};
 
 	const handleMinimizeClick = () => {
@@ -265,88 +218,51 @@
 			} as React.CSSProperties}
 			onMouseDown={() => onFocus()}
 		>
-<<<<<<< HEAD
 			{headerStyle === 'standard' ? (
-				<div className={`flex items-center px-3 py-2 select-none cursor-move ${isActive ? 'bg-gray-100' : 'bg-gray-50'}`} onMouseDown={onMouseDown}>
-					<div className="flex items-center space-x-2">
-						<div className="group flex items-center space-x-2">
+				<div className={`flex items-center px-3 py-2 select-none cursor-move backdrop-blur-sm ${isActive ? 'bg-gradient-to-r from-cyan-900/60 via-blue-900/50 to-purple-900/60 border-b border-cyan-400/40 shadow-inner shadow-cyan-400/20' : 'bg-gradient-to-r from-gray-900/60 via-slate-900/50 to-gray-900/60 border-b border-gray-600/30'}`} onMouseDown={onMouseDown}>
+					<div className="flex items-center space-x-1.5">
+						<div className="group flex items-center space-x-1">
 							<button
 								onClick={onClose}
-								className="w-3 h-3 rounded-full bg-red-400 hover:bg-red-500 transition-colors duration-150 flex-shrink-0 flex items-center justify-center"
+								className="w-3 h-3 rounded-full bg-gradient-to-br from-purple-400 to-violet-600 hover:from-purple-300 hover:to-violet-500 transition-all duration-200 flex-shrink-0 flex items-center justify-center shadow-sm hover:shadow-purple-400/60 hover:shadow-lg transform hover:scale-110 ring-0 hover:ring-1 hover:ring-purple-400/60 neon-glow-purple"
 								onMouseDown={(e) => e.stopPropagation()}
+								style={{
+									boxShadow: '0 0 8px rgba(168, 85, 247, 0.4), inset 0 1px 0 rgba(255, 255, 255, 0.2)'
+								}}
 							>
-								<span className="text-xs text-gray-800 font-bold leading-none opacity-0 group-hover:opacity-100 transition-opacity duration-150">
+								<span className="text-[10px] text-white font-bold leading-none opacity-80 group-hover:opacity-100 transition-opacity duration-200 drop-shadow-sm">
 									×
 								</span>
 							</button>
 							<button
 								onClick={handleMinimizeClick}
-								className="w-3 h-3 rounded-full bg-yellow-400 hover:bg-yellow-500 transition-colors duration-150 flex-shrink-0 flex items-center justify-center"
+								className="w-3 h-3 rounded-full bg-gradient-to-br from-cyan-400 to-blue-500 hover:from-cyan-300 hover:to-blue-400 transition-all duration-200 flex-shrink-0 flex items-center justify-center shadow-sm hover:shadow-cyan-400/60 hover:shadow-lg transform hover:scale-110 ring-0 hover:ring-1 hover:ring-cyan-400/60 neon-glow-cyan"
 								onMouseDown={(e) => e.stopPropagation()}
 								title={isMinimized ? 'Restore' : 'Minimize'}
+								style={{
+									boxShadow: '0 0 8px rgba(34, 211, 238, 0.4), inset 0 1px 0 rgba(255, 255, 255, 0.2)'
+								}}
 							>
-								<span className="text-xs text-gray-800 font-bold leading-none opacity-0 group-hover:opacity-100 transition-opacity duration-150">
+								<span className="text-[10px] text-white font-bold leading-none opacity-80 group-hover:opacity-100 transition-opacity duration-200 drop-shadow-sm">
 									{isMinimized ? '+' : '−'}
 								</span>
 							</button>
 							<button
 								onClick={onFullscreen}
-								className="w-3 h-3 rounded-full bg-green-400 hover:bg-green-500 transition-colors duration-150 flex-shrink-0 flex items-center justify-center"
+								className="w-3 h-3 rounded-full bg-gradient-to-br from-lime-400 to-green-500 hover:from-lime-300 hover:to-green-400 transition-all duration-200 flex-shrink-0 flex items-center justify-center shadow-sm hover:shadow-lime-400/60 hover:shadow-lg transform hover:scale-110 ring-0 hover:ring-1 hover:ring-lime-400/60 neon-glow-lime"
 								onMouseDown={(e) => e.stopPropagation()}
 								title={isFullscreen ? 'Exit Fullscreen' : 'Fullscreen'}
+								style={{
+									boxShadow: '0 0 8px rgba(163, 230, 53, 0.4), inset 0 1px 0 rgba(255, 255, 255, 0.2)'
+								}}
 							>
-								<span className="text-xs text-gray-800 font-bold leading-none opacity-0 group-hover:opacity-100 transition-opacity duration-150">
+								<span className="text-[10px] text-white font-bold leading-none opacity-80 group-hover:opacity-100 transition-opacity duration-200 drop-shadow-sm">
 									{isFullscreen ? '⤈' : '⤢'}
 								</span>
 							</button>
 						</div>
-						<span className="text-sm font-medium text-gray-800">{title}</span>
+						<span className={`text-xs font-semibold ${isActive ? 'text-cyan-200 drop-shadow-lg shadow-cyan-400/70' : 'text-cyan-300/90'}`}>{title}</span>
 					</div>
-=======
-			<div className={`flex items-center px-3 py-2 select-none cursor-move backdrop-blur-sm ${isActive ? 'bg-gradient-to-r from-cyan-900/60 via-blue-900/50 to-purple-900/60 border-b border-cyan-400/40 shadow-inner shadow-cyan-400/20' : 'bg-gradient-to-r from-gray-900/60 via-slate-900/50 to-gray-900/60 border-b border-gray-600/30'}`} onMouseDown={onMouseDown}>
-				<div className="flex items-center space-x-1.5">
-					<div className="group flex items-center space-x-1">
-						<button
-							onClick={onClose}
-							className="w-3 h-3 rounded-full bg-gradient-to-br from-purple-400 to-violet-600 hover:from-purple-300 hover:to-violet-500 transition-all duration-200 flex-shrink-0 flex items-center justify-center shadow-sm hover:shadow-purple-400/60 hover:shadow-lg transform hover:scale-110 ring-0 hover:ring-1 hover:ring-purple-400/60 neon-glow-purple"
-							onMouseDown={(e) => e.stopPropagation()}
-							style={{
-								boxShadow: '0 0 8px rgba(168, 85, 247, 0.4), inset 0 1px 0 rgba(255, 255, 255, 0.2)'
-							}}
-						>
-							<span className="text-[10px] text-white font-bold leading-none opacity-80 group-hover:opacity-100 transition-opacity duration-200 drop-shadow-sm">
-								×
-							</span>
-						</button>
-						<button
-							onClick={handleMinimizeClick}
-							className="w-3 h-3 rounded-full bg-gradient-to-br from-cyan-400 to-blue-500 hover:from-cyan-300 hover:to-blue-400 transition-all duration-200 flex-shrink-0 flex items-center justify-center shadow-sm hover:shadow-cyan-400/60 hover:shadow-lg transform hover:scale-110 ring-0 hover:ring-1 hover:ring-cyan-400/60 neon-glow-cyan"
-							onMouseDown={(e) => e.stopPropagation()}
-							title={isMinimized ? 'Restore' : 'Minimize'}
-							style={{
-								boxShadow: '0 0 8px rgba(34, 211, 238, 0.4), inset 0 1px 0 rgba(255, 255, 255, 0.2)'
-							}}
-						>
-							<span className="text-[10px] text-white font-bold leading-none opacity-80 group-hover:opacity-100 transition-opacity duration-200 drop-shadow-sm">
-								{isMinimized ? '+' : '−'}
-							</span>
-						</button>
-						<button
-							onClick={onFullscreen}
-							className="w-3 h-3 rounded-full bg-gradient-to-br from-lime-400 to-green-500 hover:from-lime-300 hover:to-green-400 transition-all duration-200 flex-shrink-0 flex items-center justify-center shadow-sm hover:shadow-lime-400/60 hover:shadow-lg transform hover:scale-110 ring-0 hover:ring-1 hover:ring-lime-400/60 neon-glow-lime"
-							onMouseDown={(e) => e.stopPropagation()}
-							title={isFullscreen ? 'Exit Fullscreen' : 'Fullscreen'}
-							style={{
-								boxShadow: '0 0 8px rgba(163, 230, 53, 0.4), inset 0 1px 0 rgba(255, 255, 255, 0.2)'
-							}}
-						>
-							<span className="text-[10px] text-white font-bold leading-none opacity-80 group-hover:opacity-100 transition-opacity duration-200 drop-shadow-sm">
-								{isFullscreen ? '⤈' : '⤢'}
-							</span>
-						</button>
-					</div>
-					<span className={`text-xs font-semibold ${isActive ? 'text-cyan-200 drop-shadow-lg shadow-cyan-400/70' : 'text-cyan-300/90'}`}>{title}</span>
->>>>>>> d6bb3735
 				</div>
 			) : (
 				<div className="absolute top-3 right-3 flex space-x-2 z-30">
@@ -362,65 +278,27 @@
 				</div>
 			)}
 			{!isMinimized && (
-<<<<<<< HEAD
-				<div className={`w-full bg-white ${isFullscreen ? 'h-[calc(100vh-36px)]' : 'h-[calc(100%-36px)]'}`}>
-					{children}
-					{resizable && !isFullscreen && (
-						<div
-							className="absolute bottom-0 right-0 w-6 h-6 cursor-se-resize z-20"
-							onMouseDown={onResizeMouseDown}
-							style={{
-								background: 'linear-gradient(-45deg, transparent 30%, rgba(0,0,0,0.1) 30%, rgba(0,0,0,0.1) 70%, transparent 70%)'
-							}}
-						/>
-					)}
-=======
 				<div className={`w-full bg-black/30 backdrop-blur-sm border-t border-cyan-400/20 ${isFullscreen ? 'h-[calc(100vh-40px)]' : 'h-[calc(100%-40px)]'}`}>
 					<div className="p-1">
 						{children}
 					</div>
->>>>>>> d6bb3735
 				</div>
 			)}
 
-			{/* Resize handles - only show when not minimized and not fullscreen */}
-			{!isMinimized && !isFullscreen && (
+			{/* Resize handles - only show when resizable, not minimized and not fullscreen */}
+			{resizable && !isMinimized && !isFullscreen && (
 				<>
 					{/* Corner handles */}
-					<div
-						className="absolute top-0 left-0 w-4 h-4 cursor-nw-resize opacity-0 hover:opacity-100 transition-all duration-200 bg-cyan-400/20 hover:bg-cyan-400/40 hover:shadow-cyan-400/50 hover:shadow-md rounded-br-lg"
-						onMouseDown={(e) => onResizeStart(e, 'top-left')}
-					/>
-					<div
-						className="absolute top-0 right-0 w-4 h-4 cursor-ne-resize opacity-0 hover:opacity-100 transition-all duration-200 bg-cyan-400/20 hover:bg-cyan-400/40 hover:shadow-cyan-400/50 hover:shadow-md rounded-bl-lg"
-						onMouseDown={(e) => onResizeStart(e, 'top-right')}
-					/>
-					<div
-						className="absolute bottom-0 left-0 w-4 h-4 cursor-sw-resize opacity-0 hover:opacity-100 transition-all duration-200 bg-cyan-400/20 hover:bg-cyan-400/40 hover:shadow-cyan-400/50 hover:shadow-md rounded-tr-lg"
-						onMouseDown={(e) => onResizeStart(e, 'bottom-left')}
-					/>
-					<div
-						className="absolute bottom-0 right-0 w-4 h-4 cursor-se-resize opacity-0 hover:opacity-100 transition-all duration-200 bg-cyan-400/30 hover:bg-cyan-400/50 hover:shadow-cyan-400/50 hover:shadow-md rounded-tl-lg"
-						onMouseDown={(e) => onResizeStart(e, 'bottom-right')}
-					/>
+					<div className="absolute top-0 left-0 w-4 h-4 cursor-nw-resize opacity-0 hover:opacity-100 transition-all duration-200 bg-cyan-400/20 hover:bg-cyan-400/40 hover:shadow-cyan-400/50 hover:shadow-md rounded-br-lg" onMouseDown={(e) => onResizeStart(e, 'top-left')} />
+					<div className="absolute top-0 right-0 w-4 h-4 cursor-ne-resize opacity-0 hover:opacity-100 transition-all duration-200 bg-cyan-400/20 hover:bg-cyan-400/40 hover:shadow-cyan-400/50 hover:shadow-md rounded-bl-lg" onMouseDown={(e) => onResizeStart(e, 'top-right')} />
+					<div className="absolute bottom-0 left-0 w-4 h-4 cursor-sw-resize opacity-0 hover:opacity-100 transition-all duration-200 bg-cyan-400/20 hover:bg-cyan-400/40 hover:shadow-cyan-400/50 hover:shadow-md rounded-tr-lg" onMouseDown={(e) => onResizeStart(e, 'bottom-left')} />
+					<div className="absolute bottom-0 right-0 w-4 h-4 cursor-se-resize opacity-0 hover:opacity-100 transition-all duration-200 bg-cyan-400/30 hover:bg-cyan-400/50 hover:shadow-cyan-400/50 hover:shadow-md rounded-tl-lg" onMouseDown={(e) => onResizeStart(e, 'bottom-right')} />
 
 					{/* Edge handles */}
-					<div
-						className="absolute top-0 left-4 right-4 h-2 cursor-n-resize opacity-0 hover:opacity-100 transition-all duration-200 bg-cyan-400/10 hover:bg-cyan-400/30 hover:shadow-cyan-400/20 hover:shadow-sm"
-						onMouseDown={(e) => onResizeStart(e, 'top')}
-					/>
-					<div
-						className="absolute bottom-0 left-4 right-4 h-2 cursor-s-resize opacity-0 hover:opacity-100 transition-all duration-200 bg-cyan-400/10 hover:bg-cyan-400/30 hover:shadow-cyan-400/20 hover:shadow-sm"
-						onMouseDown={(e) => onResizeStart(e, 'bottom')}
-					/>
-					<div
-						className="absolute top-4 bottom-4 left-0 w-2 cursor-w-resize opacity-0 hover:opacity-100 transition-all duration-200 bg-cyan-400/10 hover:bg-cyan-400/30 hover:shadow-cyan-400/20 hover:shadow-sm"
-						onMouseDown={(e) => onResizeStart(e, 'left')}
-					/>
-					<div
-						className="absolute top-4 bottom-4 right-0 w-2 cursor-e-resize opacity-0 hover:opacity-100 transition-all duration-200 bg-cyan-400/10 hover:bg-cyan-400/30 hover:shadow-cyan-400/20 hover:shadow-sm"
-						onMouseDown={(e) => onResizeStart(e, 'right')}
-					/>
+					<div className="absolute top-0 left-4 right-4 h-2 cursor-n-resize opacity-0 hover:opacity-100 transition-all duration-200 bg-cyan-400/10 hover:bg-cyan-400/30 hover:shadow-cyan-400/20 hover:shadow-sm" onMouseDown={(e) => onResizeStart(e, 'top')} />
+					<div className="absolute bottom-0 left-4 right-4 h-2 cursor-s-resize opacity-0 hover:opacity-100 transition-all duration-200 bg-cyan-400/10 hover:bg-cyan-400/30 hover:shadow-cyan-400/20 hover:shadow-sm" onMouseDown={(e) => onResizeStart(e, 'bottom')} />
+					<div className="absolute top-4 bottom-4 left-0 w-2 cursor-w-resize opacity-0 hover:opacity-100 transition-all duration-200 bg-cyan-400/10 hover:bg-cyan-400/30 hover:shadow-cyan-400/20 hover:shadow-sm" onMouseDown={(e) => onResizeStart(e, 'left')} />
+					<div className="absolute top-4 bottom-4 right-0 w-2 cursor-e-resize opacity-0 hover:opacity-100 transition-all duration-200 bg-cyan-400/10 hover:bg-cyan-400/30 hover:shadow-cyan-400/20 hover:shadow-sm" onMouseDown={(e) => onResizeStart(e, 'right')} />
 				</>
 			)}
 		</div>
