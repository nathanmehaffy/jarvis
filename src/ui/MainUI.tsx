'use client';

<<<<<<< HEAD
import { useEffect, useState } from 'react';
=======
import { useEffect, useRef } from 'react';
>>>>>>> 3294baff
import { eventBus } from '@/lib/eventBus';
import VoiceTaskListener from '@/input/VoiceTaskListener';
import { aiManager } from '@/ai';
import { WindowManager, WindowManagerRef } from './components/windowManager';
import { InputWindow } from './components/inputWindow';
import { AIWindow } from './components/aiWindow';
import { UserNotes } from './components/userNotes';
import { SystemOutput } from './components/systemOutput';
import { GraphWindow } from './components/graphWindow';
import { BarGraphWindow } from './components/barGraphWindow';
import { PieChartWindow } from './components/pieChart';
import { AnimatedBackground } from './components/background';
import { ImageDropZone } from './components/imageDropZone';
import { ImageViewer } from './components/imageViewer';

type TaskItem = { id: string; text: string; timestamp: number; source: string };

type WindowData = {
  id: string;
  type: string;
  title: string;
  content: string;
  position?: { x: number; y: number };
  size?: { width: number; height: number };
  context?: any;
  timestamp: number;
};

export function MainUI() {
<<<<<<< HEAD
  const [tasks, setTasks] = useState<TaskItem[]>([]);
  const [debug, setDebug] = useState<any>({});
  const [windows, setWindows] = useState<WindowData[]>([]);
  const [logs, setLogs] = useState<{ level: 'info' | 'error'; message: string; data?: any; t: number }[]>([]);
  const [manual, setManual] = useState('');

  // Initialize AI worker once
=======
  const windowManagerRef = useRef<WindowManagerRef>(null);

>>>>>>> 3294baff
  useEffect(() => {
    aiManager.initialize();
  }, []);

  // Bridge input tasks -> AI and keep local list
  useEffect(() => {
    const unsubTasks = eventBus.on('input:tasks', (data: { tasks: TaskItem[] }) => {
      setTasks(prev => [...data.tasks, ...prev].slice(0, 100));
      // Forward each task text to AI for parsing/execution
      data.tasks.forEach(task => aiManager.processTextCommand(task.text));
    });

    const unsubDebug = eventBus.on('input:voice_debug', (data: any) => {
      setDebug(data);
    });

    return () => {
      unsubTasks();
      unsubDebug();
    };
  }, []);

<<<<<<< HEAD
  // Listen to AI and UI events
  useEffect(() => {
    const unsubs: Array<() => void> = [];

    unsubs.push(
      eventBus.on('ai:text_command_processed', (data: any) => {
        setLogs(prev => [{ level: 'info', message: 'Text command processed', data, t: Date.now() }, ...prev].slice(0, 200));
      })
    );
    unsubs.push(
      eventBus.on('ai:ai_request_processed', (data: any) => {
        setLogs(prev => [{ level: 'info', message: 'AI request processed', data, t: Date.now() }, ...prev].slice(0, 200));
      })
    );
    unsubs.push(
      eventBus.on('ai:ai_response_generated', (data: any) => {
        setLogs(prev => [{ level: 'info', message: 'AI response generated', data, t: Date.now() }, ...prev].slice(0, 200));
      })
    );
    unsubs.push(
      eventBus.on('ai:ai_analysis_complete', (data: any) => {
        setLogs(prev => [{ level: 'info', message: 'AI analysis complete', data, t: Date.now() }, ...prev].slice(0, 200));
      })
    );
    unsubs.push(
      eventBus.on('ai:error', (error: any) => {
        setLogs(prev => [{ level: 'error', message: 'AI error', data: error, t: Date.now() }, ...prev].slice(0, 200));
      })
    );

    // Window open/close from tool executor
    unsubs.push(
      eventBus.on('ui:open_window', (data: WindowData) => {
        setWindows(prev => [data, ...prev].slice(0, 100));
      })
    );
    unsubs.push(
      eventBus.on('ui:close_window', (data: { windowId: string }) => {
        setWindows(prev => prev.filter(w => w.id !== data.windowId));
      })
    );

    // Mirror general window events to logs
    unsubs.push(
      eventBus.on('window:opened', (data: any) => {
        setLogs(prev => [{ level: 'info', message: `Window opened (${data?.type || 'window'})`, data, t: Date.now() }, ...prev].slice(0, 200));
      })
    );
    unsubs.push(
      eventBus.on('window:closed', (data: any) => {
        setLogs(prev => [{ level: 'info', message: 'Window closed', data, t: Date.now() }, ...prev].slice(0, 200));
      })
    );

    return () => {
      unsubs.forEach(u => u());
    };
  }, []);

  const statusColor = debug?.status === 'processing' ? 'bg-yellow-500' : debug?.status === 'listening' ? 'bg-green-500' : debug?.status === 'error' ? 'bg-red-500' : 'bg-gray-400';

  return (
    <div className="min-h-screen p-8">
      <VoiceTaskListener />

      {!debug?.isSupported && (
        <div className="mb-4 p-4 rounded bg-red-50 text-red-700">
          Speech recognition not supported in this browser.
        </div>
      )}

      {!debug?.isOnline && (
        <div className="mb-4 p-4 rounded bg-yellow-50 text-yellow-800">
          Network disconnected
        </div>
      )}

      <h1 className="text-2xl font-bold mb-6">Jarvis Debug UI</h1>

      <div className="grid grid-cols-1 md:grid-cols-4 gap-4 mb-6">
        <div className="p-4 border rounded">
          <div className="flex items-center gap-2">
            <div className={`w-3 h-3 rounded-full ${statusColor}`} />
            <span className="font-semibold">Status:</span>
            <span>{debug?.status ?? 'idle'}</span>
          </div>
          {debug?.lastError && (
            <div className="text-red-600 text-sm mt-2">{debug.lastError}</div>
          )}
        </div>
        <div className="p-4 border rounded">
          <div className="font-semibold">API usage (last minute)</div>
          <div className="text-2xl">{debug?.apiCallsUsedLastMinute ?? 0} / 30</div>
          {typeof debug?.nextCallInMs === 'number' && (
            <div className="text-sm text-gray-600">Next call in ~{Math.ceil((debug.nextCallInMs as number)/100)/10}s</div>
          )}
        </div>
        <div className="p-4 border rounded">
          <div className="font-semibold">Buffer length</div>
          <div className="text-2xl">{debug?.bufferLength ?? 0}</div>
        </div>
        <div className="p-4 border rounded">
          <div className="font-semibold mb-2">Manual command</div>
          <div className="flex gap-2">
            <input
              value={manual}
              onChange={(e) => setManual(e.target.value)}
              placeholder="Type a command (e.g., open a sticky note)"
              className="flex-1 px-2 py-1 border rounded bg-transparent"
            />
            <button
              onClick={() => {
                if (manual.trim()) {
                  aiManager.processTextCommand(manual.trim());
                  setLogs(prev => [{ level: 'info', message: 'Manual command sent', data: { text: manual.trim() }, t: Date.now() }, ...prev].slice(0, 200));
                  setManual('');
                }
              }}
              className="px-3 py-1 border rounded hover:bg-gray-50"
            >Send</button>
=======
  const openInputWindow = () => {
    windowManagerRef.current?.openWindow({
      id: 'input-window',
      title: 'Input Manager',
      component: InputWindow,
      x: 100,
      y: 100,
      width: 400,
      height: 300
    });
  };

  const openAIWindow = () => {
    windowManagerRef.current?.openWindow({
      id: 'ai-window',
      title: 'AI Manager',
      component: AIWindow,
      x: 200,
      y: 150,
      width: 400,
      height: 300
    });
  };

  const openUserNotesWindow = () => {
    windowManagerRef.current?.openWindow({
      id: 'user-notes-window',
      title: 'Personal Notes',
      component: UserNotes,
      x: 300,
      y: 200,
      width: 500,
      height: 400
    });
  };

  const openSystemOutputWindow = () => {
    windowManagerRef.current?.openWindow({
      id: 'system-output-window',
      title: 'System Output',
      component: SystemOutput,
      x: 350,
      y: 250,
      width: 600,
      height: 450
    });
  };

  const openImageViewerWindow = (imageUrl: string, imageName: string) => {
    const windowId = `image-viewer-${Date.now()}`;
    windowManagerRef.current?.openWindow({
      id: windowId,
      title: `Image: ${imageName}`,
      component: () => <ImageViewer imageUrl={imageUrl} imageName={imageName} />,
      x: 400,
      y: 300,
      width: 700,
      height: 500
    });
  };

  const handleImageUpload = (imageUrl: string, imageName: string) => {
    openImageViewerWindow(imageUrl, imageName);
  };

  const openGraphWindow = () => {
    windowManagerRef.current?.openWindow({
      id: 'graph-window',
      title: 'Line Graph',
      component: GraphWindow,
      x: 400,
      y: 100,
      width: 750,
      height: 550
    });
  };

  const openBarGraphWindow = () => {
    windowManagerRef.current?.openWindow({
      id: 'bar-graph-window',
      title: 'Bar Graph',
      component: BarGraphWindow,
      x: 450,
      y: 150,
      width: 750,
      height: 550
    });
  };

  const openPieChartWindow = () => {
    windowManagerRef.current?.openWindow({
      id: 'pie-chart-window',
      title: 'Pie Chart',
      component: PieChartWindow,
      x: 500,
      y: 200,
      width: 800,
      height: 600
    });
  };

  const openPreloadedImageWindow = () => {
    const preloadedImageUrl = 'https://picsum.photos/600/400?random=1';
    const imageName = 'Sample Image';
    openImageViewerWindow(preloadedImageUrl, imageName);
  };

  return (
    <div className="min-h-screen">
      <WindowManager ref={windowManagerRef}>
        <AnimatedBackground />
        
        {/* Image Drop Zone - Right Side */}
        <div className="absolute top-6 right-6 z-10">
          <div className="bg-white/10 backdrop-blur-xl border border-white/20 rounded-3xl p-6 text-white shadow-2xl mb-6 w-64">
            <h2 className="text-lg font-semibold mb-4 text-center break-words">Image Upload</h2>
            <ImageDropZone onImageUpload={handleImageUpload} />
>>>>>>> 3294baff
          </div>
        </div>
      </div>

      <div className="grid grid-cols-1 lg:grid-cols-2 gap-6">
        <div className="p-4 border rounded">
          <h2 className="text-lg font-semibold mb-3">Emitted Tasks</h2>
          {tasks.length === 0 ? (
            <div className="text-gray-500">Speak to create tasks...</div>
          ) : (
            <ul className="space-y-2">
              {tasks.map(t => (
                <li key={t.id} className="p-3 bg-gray-50 rounded border">
                  <div className="flex items-center justify-between">
                    <span>{t.text}</span>
                    <span className="text-xs text-gray-500">{new Date(t.timestamp).toLocaleTimeString()}</span>
                  </div>
                </li>
              ))}
            </ul>
          )}
        </div>

        <div className="p-4 border rounded">
          <div className="flex items-center justify-between mb-3">
            <h2 className="text-lg font-semibold">AI Logs</h2>
            <button className="text-sm text-gray-600 hover:underline" onClick={() => setLogs([])}>Clear</button>
          </div>
          {logs.length === 0 ? (
            <div className="text-gray-500">No AI events yet...</div>
          ) : (
            <ul className="space-y-2 max-h-72 overflow-auto">
              {logs.map((l, i) => (
                <li key={i} className={`p-2 rounded border ${l.level === 'error' ? 'bg-red-50 border-red-200' : 'bg-gray-50'}`}>
                  <div className="flex items-center justify-between text-sm">
                    <span className={l.level === 'error' ? 'text-red-700 font-medium' : 'font-medium'}>{l.message}</span>
                    <span className="text-xs text-gray-500">{new Date(l.t).toLocaleTimeString()}</span>
                  </div>
                  {l.data && (
                    <pre className="whitespace-pre-wrap break-words text-xs mt-1 text-gray-700">{JSON.stringify(l.data, null, 2)}</pre>
                  )}
                </li>
              ))}
            </ul>
          )}
        </div>
      </div>

<<<<<<< HEAD
      <div className="mt-6 p-4 border rounded relative min-h-[300px]">
        <h2 className="text-lg font-semibold mb-3">Windows</h2>
        <div className="relative" style={{ minHeight: 240 }}>
          {windows.length === 0 ? (
            <div className="text-gray-500">Windows opened by AI will appear here.</div>
          ) : (
            <div className="relative">
              {windows.map(win => {
                const left = win.position?.x ?? 40;
                const top = win.position?.y ?? 40;
                const width = win.size?.width ?? 300;
                const height = win.size?.height ?? 200;
                return (
                  <div key={win.id} className="absolute border rounded shadow bg-white/90 backdrop-blur p-0 overflow-hidden" style={{ left, top, width, height }}>
                    <div className="flex items-center justify-between px-3 py-2 border-b bg-gray-100">
                      <div className="flex items-center gap-2">
                        <span className="text-xs uppercase tracking-wide text-gray-600">{win.type}</span>
                        <span className="font-semibold">{win.title}</span>
                      </div>
                      <button
                        className="text-sm text-gray-600 hover:text-black"
                        onClick={() => {
                          eventBus.emit('ui:close_window', { windowId: win.id, timestamp: Date.now() });
                          eventBus.emit('window:closed', { windowId: win.id, timestamp: Date.now() });
                        }}
                        aria-label={`Close ${win.title}`}
                      >✕</button>
                    </div>
                    <div className="p-3 text-sm h-full overflow-auto">
                      {win.content || (win.context?.content ?? '')}
                    </div>
                  </div>
                );
              })}
            </div>
          )}
=======
        {/* Desktop Content */}
        <div className="absolute top-6 left-6 z-10">
          <div className="bg-white/10 backdrop-blur-xl border border-white/20 rounded-3xl p-8 text-white shadow-2xl">
            <div className="flex items-center mb-6">
              <div className="w-8 h-8 bg-gradient-to-br from-blue-400 to-purple-500 rounded-xl mr-3 flex items-center justify-center">
                <div className="w-4 h-4 bg-white rounded-full opacity-80"></div>
              </div>
              <h1 className="text-3xl font-bold bg-gradient-to-r from-white to-blue-200 bg-clip-text text-transparent">
                Jarvis Desktop
              </h1>
            </div>
            <div className="space-y-3">
              <button
                onClick={openInputWindow}
                className="group block w-full px-6 py-4 bg-gradient-to-r from-blue-500/60 to-indigo-600/60 hover:from-blue-500/80 hover:to-indigo-600/80 rounded-2xl transition-all duration-300 transform hover:scale-105 hover:shadow-xl backdrop-blur-sm border border-white/10"
              >
                <div className="flex items-center">
                  <div className="w-3 h-3 bg-blue-400 rounded-full mr-3 group-hover:animate-pulse"></div>
                  <span className="font-semibold">Open Input Window</span>
                </div>
              </button>
              <button
                onClick={openAIWindow}
                className="group block w-full px-6 py-4 bg-gradient-to-r from-emerald-500/60 to-green-600/60 hover:from-emerald-500/80 hover:to-green-600/80 rounded-2xl transition-all duration-300 transform hover:scale-105 hover:shadow-xl backdrop-blur-sm border border-white/10"
              >
                <div className="flex items-center">
                  <div className="w-3 h-3 bg-emerald-400 rounded-full mr-3 group-hover:animate-pulse"></div>
                  <span className="font-semibold">Open AI Window</span>
                </div>
              </button>
              <button
                onClick={openUserNotesWindow}
                className="group block w-full px-6 py-4 bg-gradient-to-r from-blue-500/60 to-indigo-600/60 hover:from-blue-500/80 hover:to-indigo-600/80 rounded-2xl transition-all duration-300 transform hover:scale-105 hover:shadow-xl backdrop-blur-sm border border-white/10"
              >
                <div className="flex items-center">
                  <div className="w-3 h-3 bg-blue-400 rounded-full mr-3 group-hover:animate-pulse"></div>
                  <span className="font-semibold">Open Personal Notes</span>
                </div>
              </button>
              <button
                onClick={openSystemOutputWindow}
                className="group block w-full px-6 py-4 bg-gradient-to-r from-green-500/60 to-emerald-600/60 hover:from-green-500/80 hover:to-emerald-600/80 rounded-2xl transition-all duration-300 transform hover:scale-105 hover:shadow-xl backdrop-blur-sm border border-white/10"
              >
                <div className="flex items-center">
                  <div className="w-3 h-3 bg-green-400 rounded-full mr-3 group-hover:animate-pulse"></div>
                  <span className="font-semibold">Open System Output</span>
                </div>
              </button>
              <button
                onClick={openGraphWindow}
                className="group block w-full px-6 py-4 bg-gradient-to-r from-purple-500/60 to-pink-600/60 hover:from-purple-500/80 hover:to-pink-600/80 rounded-2xl transition-all duration-300 transform hover:scale-105 hover:shadow-xl backdrop-blur-sm border border-white/10"
              >
                <div className="flex items-center">
                  <div className="w-3 h-3 bg-purple-400 rounded-full mr-3 group-hover:animate-pulse"></div>
                  <span className="font-semibold">Open Line Graph</span>
                </div>
              </button>
              <button
                onClick={openBarGraphWindow}
                className="group block w-full px-6 py-4 bg-gradient-to-r from-orange-500/60 to-red-600/60 hover:from-orange-500/80 hover:to-red-600/80 rounded-2xl transition-all duration-300 transform hover:scale-105 hover:shadow-xl backdrop-blur-sm border border-white/10"
              >
                <div className="flex items-center">
                  <div className="w-3 h-3 bg-orange-400 rounded-full mr-3 group-hover:animate-pulse"></div>
                  <span className="font-semibold">Open Bar Graph</span>
                </div>
              </button>
              <button
                onClick={openPieChartWindow}
                className="group block w-full px-6 py-4 bg-gradient-to-r from-pink-500/60 to-purple-600/60 hover:from-pink-500/80 hover:to-purple-600/80 rounded-2xl transition-all duration-300 transform hover:scale-105 hover:shadow-xl backdrop-blur-sm border border-white/10"
              >
                <div className="flex items-center">
                  <div className="w-3 h-3 bg-pink-400 rounded-full mr-3 group-hover:animate-pulse"></div>
                  <span className="font-semibold">Open Pie Chart</span>
                </div>
              </button>
              <button
                onClick={openPreloadedImageWindow}
                className="group block w-full px-6 py-4 bg-gradient-to-r from-teal-500/60 to-cyan-600/60 hover:from-teal-500/80 hover:to-cyan-600/80 rounded-2xl transition-all duration-300 transform hover:scale-105 hover:shadow-xl backdrop-blur-sm border border-white/10"
              >
                <div className="flex items-center">
                  <div className="w-3 h-3 bg-teal-400 rounded-full mr-3 group-hover:animate-pulse"></div>
                  <span className="font-semibold">Open Sample Image</span>
                </div>
              </button>
            </div>
          </div>
>>>>>>> 3294baff
        </div>
      </WindowManager>
    </div>
  );
}<|MERGE_RESOLUTION|>--- conflicted
+++ resolved
@@ -1,12 +1,6 @@
 'use client';
 
-<<<<<<< HEAD
-import { useEffect, useState } from 'react';
-=======
 import { useEffect, useRef } from 'react';
->>>>>>> 3294baff
-import { eventBus } from '@/lib/eventBus';
-import VoiceTaskListener from '@/input/VoiceTaskListener';
 import { aiManager } from '@/ai';
 import { WindowManager, WindowManagerRef } from './components/windowManager';
 import { InputWindow } from './components/inputWindow';
@@ -20,176 +14,13 @@
 import { ImageDropZone } from './components/imageDropZone';
 import { ImageViewer } from './components/imageViewer';
 
-type TaskItem = { id: string; text: string; timestamp: number; source: string };
-
-type WindowData = {
-  id: string;
-  type: string;
-  title: string;
-  content: string;
-  position?: { x: number; y: number };
-  size?: { width: number; height: number };
-  context?: any;
-  timestamp: number;
-};
+//
 
 export function MainUI() {
-<<<<<<< HEAD
-  const [tasks, setTasks] = useState<TaskItem[]>([]);
-  const [debug, setDebug] = useState<any>({});
-  const [windows, setWindows] = useState<WindowData[]>([]);
-  const [logs, setLogs] = useState<{ level: 'info' | 'error'; message: string; data?: any; t: number }[]>([]);
-  const [manual, setManual] = useState('');
-
-  // Initialize AI worker once
-=======
   const windowManagerRef = useRef<WindowManagerRef>(null);
-
->>>>>>> 3294baff
   useEffect(() => {
     aiManager.initialize();
   }, []);
-
-  // Bridge input tasks -> AI and keep local list
-  useEffect(() => {
-    const unsubTasks = eventBus.on('input:tasks', (data: { tasks: TaskItem[] }) => {
-      setTasks(prev => [...data.tasks, ...prev].slice(0, 100));
-      // Forward each task text to AI for parsing/execution
-      data.tasks.forEach(task => aiManager.processTextCommand(task.text));
-    });
-
-    const unsubDebug = eventBus.on('input:voice_debug', (data: any) => {
-      setDebug(data);
-    });
-
-    return () => {
-      unsubTasks();
-      unsubDebug();
-    };
-  }, []);
-
-<<<<<<< HEAD
-  // Listen to AI and UI events
-  useEffect(() => {
-    const unsubs: Array<() => void> = [];
-
-    unsubs.push(
-      eventBus.on('ai:text_command_processed', (data: any) => {
-        setLogs(prev => [{ level: 'info', message: 'Text command processed', data, t: Date.now() }, ...prev].slice(0, 200));
-      })
-    );
-    unsubs.push(
-      eventBus.on('ai:ai_request_processed', (data: any) => {
-        setLogs(prev => [{ level: 'info', message: 'AI request processed', data, t: Date.now() }, ...prev].slice(0, 200));
-      })
-    );
-    unsubs.push(
-      eventBus.on('ai:ai_response_generated', (data: any) => {
-        setLogs(prev => [{ level: 'info', message: 'AI response generated', data, t: Date.now() }, ...prev].slice(0, 200));
-      })
-    );
-    unsubs.push(
-      eventBus.on('ai:ai_analysis_complete', (data: any) => {
-        setLogs(prev => [{ level: 'info', message: 'AI analysis complete', data, t: Date.now() }, ...prev].slice(0, 200));
-      })
-    );
-    unsubs.push(
-      eventBus.on('ai:error', (error: any) => {
-        setLogs(prev => [{ level: 'error', message: 'AI error', data: error, t: Date.now() }, ...prev].slice(0, 200));
-      })
-    );
-
-    // Window open/close from tool executor
-    unsubs.push(
-      eventBus.on('ui:open_window', (data: WindowData) => {
-        setWindows(prev => [data, ...prev].slice(0, 100));
-      })
-    );
-    unsubs.push(
-      eventBus.on('ui:close_window', (data: { windowId: string }) => {
-        setWindows(prev => prev.filter(w => w.id !== data.windowId));
-      })
-    );
-
-    // Mirror general window events to logs
-    unsubs.push(
-      eventBus.on('window:opened', (data: any) => {
-        setLogs(prev => [{ level: 'info', message: `Window opened (${data?.type || 'window'})`, data, t: Date.now() }, ...prev].slice(0, 200));
-      })
-    );
-    unsubs.push(
-      eventBus.on('window:closed', (data: any) => {
-        setLogs(prev => [{ level: 'info', message: 'Window closed', data, t: Date.now() }, ...prev].slice(0, 200));
-      })
-    );
-
-    return () => {
-      unsubs.forEach(u => u());
-    };
-  }, []);
-
-  const statusColor = debug?.status === 'processing' ? 'bg-yellow-500' : debug?.status === 'listening' ? 'bg-green-500' : debug?.status === 'error' ? 'bg-red-500' : 'bg-gray-400';
-
-  return (
-    <div className="min-h-screen p-8">
-      <VoiceTaskListener />
-
-      {!debug?.isSupported && (
-        <div className="mb-4 p-4 rounded bg-red-50 text-red-700">
-          Speech recognition not supported in this browser.
-        </div>
-      )}
-
-      {!debug?.isOnline && (
-        <div className="mb-4 p-4 rounded bg-yellow-50 text-yellow-800">
-          Network disconnected
-        </div>
-      )}
-
-      <h1 className="text-2xl font-bold mb-6">Jarvis Debug UI</h1>
-
-      <div className="grid grid-cols-1 md:grid-cols-4 gap-4 mb-6">
-        <div className="p-4 border rounded">
-          <div className="flex items-center gap-2">
-            <div className={`w-3 h-3 rounded-full ${statusColor}`} />
-            <span className="font-semibold">Status:</span>
-            <span>{debug?.status ?? 'idle'}</span>
-          </div>
-          {debug?.lastError && (
-            <div className="text-red-600 text-sm mt-2">{debug.lastError}</div>
-          )}
-        </div>
-        <div className="p-4 border rounded">
-          <div className="font-semibold">API usage (last minute)</div>
-          <div className="text-2xl">{debug?.apiCallsUsedLastMinute ?? 0} / 30</div>
-          {typeof debug?.nextCallInMs === 'number' && (
-            <div className="text-sm text-gray-600">Next call in ~{Math.ceil((debug.nextCallInMs as number)/100)/10}s</div>
-          )}
-        </div>
-        <div className="p-4 border rounded">
-          <div className="font-semibold">Buffer length</div>
-          <div className="text-2xl">{debug?.bufferLength ?? 0}</div>
-        </div>
-        <div className="p-4 border rounded">
-          <div className="font-semibold mb-2">Manual command</div>
-          <div className="flex gap-2">
-            <input
-              value={manual}
-              onChange={(e) => setManual(e.target.value)}
-              placeholder="Type a command (e.g., open a sticky note)"
-              className="flex-1 px-2 py-1 border rounded bg-transparent"
-            />
-            <button
-              onClick={() => {
-                if (manual.trim()) {
-                  aiManager.processTextCommand(manual.trim());
-                  setLogs(prev => [{ level: 'info', message: 'Manual command sent', data: { text: manual.trim() }, t: Date.now() }, ...prev].slice(0, 200));
-                  setManual('');
-                }
-              }}
-              className="px-3 py-1 border rounded hover:bg-gray-50"
-            >Send</button>
-=======
   const openInputWindow = () => {
     windowManagerRef.current?.openWindow({
       id: 'input-window',
@@ -307,93 +138,9 @@
           <div className="bg-white/10 backdrop-blur-xl border border-white/20 rounded-3xl p-6 text-white shadow-2xl mb-6 w-64">
             <h2 className="text-lg font-semibold mb-4 text-center break-words">Image Upload</h2>
             <ImageDropZone onImageUpload={handleImageUpload} />
->>>>>>> 3294baff
           </div>
         </div>
-      </div>
-
-      <div className="grid grid-cols-1 lg:grid-cols-2 gap-6">
-        <div className="p-4 border rounded">
-          <h2 className="text-lg font-semibold mb-3">Emitted Tasks</h2>
-          {tasks.length === 0 ? (
-            <div className="text-gray-500">Speak to create tasks...</div>
-          ) : (
-            <ul className="space-y-2">
-              {tasks.map(t => (
-                <li key={t.id} className="p-3 bg-gray-50 rounded border">
-                  <div className="flex items-center justify-between">
-                    <span>{t.text}</span>
-                    <span className="text-xs text-gray-500">{new Date(t.timestamp).toLocaleTimeString()}</span>
-                  </div>
-                </li>
-              ))}
-            </ul>
-          )}
-        </div>
-
-        <div className="p-4 border rounded">
-          <div className="flex items-center justify-between mb-3">
-            <h2 className="text-lg font-semibold">AI Logs</h2>
-            <button className="text-sm text-gray-600 hover:underline" onClick={() => setLogs([])}>Clear</button>
-          </div>
-          {logs.length === 0 ? (
-            <div className="text-gray-500">No AI events yet...</div>
-          ) : (
-            <ul className="space-y-2 max-h-72 overflow-auto">
-              {logs.map((l, i) => (
-                <li key={i} className={`p-2 rounded border ${l.level === 'error' ? 'bg-red-50 border-red-200' : 'bg-gray-50'}`}>
-                  <div className="flex items-center justify-between text-sm">
-                    <span className={l.level === 'error' ? 'text-red-700 font-medium' : 'font-medium'}>{l.message}</span>
-                    <span className="text-xs text-gray-500">{new Date(l.t).toLocaleTimeString()}</span>
-                  </div>
-                  {l.data && (
-                    <pre className="whitespace-pre-wrap break-words text-xs mt-1 text-gray-700">{JSON.stringify(l.data, null, 2)}</pre>
-                  )}
-                </li>
-              ))}
-            </ul>
-          )}
-        </div>
-      </div>
-
-<<<<<<< HEAD
-      <div className="mt-6 p-4 border rounded relative min-h-[300px]">
-        <h2 className="text-lg font-semibold mb-3">Windows</h2>
-        <div className="relative" style={{ minHeight: 240 }}>
-          {windows.length === 0 ? (
-            <div className="text-gray-500">Windows opened by AI will appear here.</div>
-          ) : (
-            <div className="relative">
-              {windows.map(win => {
-                const left = win.position?.x ?? 40;
-                const top = win.position?.y ?? 40;
-                const width = win.size?.width ?? 300;
-                const height = win.size?.height ?? 200;
-                return (
-                  <div key={win.id} className="absolute border rounded shadow bg-white/90 backdrop-blur p-0 overflow-hidden" style={{ left, top, width, height }}>
-                    <div className="flex items-center justify-between px-3 py-2 border-b bg-gray-100">
-                      <div className="flex items-center gap-2">
-                        <span className="text-xs uppercase tracking-wide text-gray-600">{win.type}</span>
-                        <span className="font-semibold">{win.title}</span>
-                      </div>
-                      <button
-                        className="text-sm text-gray-600 hover:text-black"
-                        onClick={() => {
-                          eventBus.emit('ui:close_window', { windowId: win.id, timestamp: Date.now() });
-                          eventBus.emit('window:closed', { windowId: win.id, timestamp: Date.now() });
-                        }}
-                        aria-label={`Close ${win.title}`}
-                      >✕</button>
-                    </div>
-                    <div className="p-3 text-sm h-full overflow-auto">
-                      {win.content || (win.context?.content ?? '')}
-                    </div>
-                  </div>
-                );
-              })}
-            </div>
-          )}
-=======
+
         {/* Desktop Content */}
         <div className="absolute top-6 left-6 z-10">
           <div className="bg-white/10 backdrop-blur-xl border border-white/20 rounded-3xl p-8 text-white shadow-2xl">
@@ -480,7 +227,6 @@
               </button>
             </div>
           </div>
->>>>>>> 3294baff
         </div>
       </WindowManager>
     </div>
