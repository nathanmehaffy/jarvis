--- conflicted
+++ resolved
@@ -15,21 +15,17 @@
 import { AnimatedBackground } from './components/background';
 import { ImageDropZone } from './components/imageDropZone';
 import { ImageViewer } from './components/imageViewer';
-import { DebugSidebar } from './components/debugSidebar';
 
 export function MainUI() {
   const windowManagerRef = useRef<WindowManagerRef>(null);
   const [inputStatus, setInputStatus] = useState<'idle' | 'listening' | 'processing' | 'error'>('idle');
   const [aiStatus, setAiStatus] = useState<'idle' | 'processing' | 'ready' | 'error'>('idle');
   const [apiBudget, setApiBudget] = useState<{ used: number; nextMs: number | null }>({ used: 0, nextMs: null });
-<<<<<<< HEAD
-
-=======
   const [openWindows, setOpenWindows] = useState<Set<string>>(new Set());
   const [minimizedWindows, setMinimizedWindows] = useState<Set<string>>(new Set());
   const [isImageDropMinimized, setIsImageDropMinimized] = useState(false);
   const [isDesktopMinimized, setIsDesktopMinimized] = useState(false);
->>>>>>> 219db408
+
   useEffect(() => {
     aiManager.initialize();
     inputManager.initialize();
@@ -70,10 +66,7 @@
     ];
     return () => { unsubs.forEach(u => u()); };
   }, []);
-<<<<<<< HEAD
-
-  const handleOpenInputWindow = () => {
-=======
+
   const toggleMinimize = (windowId: string) => {
     const isMinimized = minimizedWindows.has(windowId);
     if (isMinimized) {
@@ -90,7 +83,6 @@
   };
 
   const openInputWindow = () => {
->>>>>>> 219db408
     windowManagerRef.current?.openWindow({
       id: 'input-window',
       title: 'Input Manager',
@@ -104,7 +96,7 @@
     });
   };
 
-  const handleOpenAIWindow = () => {
+  const openAIWindow = () => {
     windowManagerRef.current?.openWindow({
       id: 'ai-window',
       title: 'AI Manager',
@@ -118,7 +110,7 @@
     });
   };
 
-  const handleOpenUserNotesWindow = () => {
+  const openUserNotesWindow = () => {
     windowManagerRef.current?.openWindow({
       id: 'user-notes-window',
       title: 'Personal Notes',
@@ -132,7 +124,7 @@
     });
   };
 
-  const handleOpenSystemOutputWindow = () => {
+  const openSystemOutputWindow = () => {
     windowManagerRef.current?.openWindow({
       id: 'system-output-window',
       title: 'System Output',
@@ -151,33 +143,27 @@
     const screenHeight = window.innerHeight;
     const padding = 20;
     const minGap = 10;
-    
-    // Get existing windows from the window manager
+
     const existingWindows = windowManagerRef.current?.getWindows?.() || [];
-    
-    // Check if a position is available (no overlap with existing windows)
+
     const isPositionAvailable = (x: number, y: number) => {
-      // Check if window would go off screen
       if (x + windowWidth > screenWidth - padding || y + windowHeight > screenHeight - padding) {
         return false;
       }
-      
-      // Check for overlaps with existing windows
+
       return !existingWindows.some(window => {
         const windowX = window.x || 0;
         const windowY = window.y || 0;
         const windowW = window.width || 0;
         const windowH = window.height || 0;
-        
+
         return !(x >= windowX + windowW + minGap || 
                 x + windowWidth <= windowX - minGap || 
                 y >= windowY + windowH + minGap || 
                 y + windowHeight <= windowY - minGap);
       });
     };
-    
-    // Try to find space by scanning from top-left to bottom-right
-    // Priority: as far left as possible, as far up as possible
+
     for (let y = padding; y + windowHeight <= screenHeight - padding; y += 10) {
       for (let x = padding; x + windowWidth <= screenWidth - padding; x += 10) {
         if (isPositionAvailable(x, y)) {
@@ -185,8 +171,7 @@
         }
       }
     }
-    
-    // Fallback to center if no space found
+
     return {
       x: Math.max(padding, (screenWidth - windowWidth) / 2),
       y: Math.max(padding, (screenHeight - windowHeight) / 2)
@@ -196,10 +181,8 @@
   const openImageViewerWindow = (imageUrl: string, imageName: string) => {
     const windowId = `image-viewer-${Date.now()}`;
 
-    // Calculate window dimensions based on image proportions
     const img = new Image();
     img.onload = () => {
-      // Get screen dimensions and set maximum to 2/5 of screen size
       const screenWidth = window.innerWidth;
       const screenHeight = window.innerHeight;
       const maxWidth = (screenWidth * 2) / 5;
@@ -209,34 +192,27 @@
 
       let width, height;
 
-      // Calculate the maximum size that fits within screen limits while maintaining aspect ratio
       if (aspectRatio > 1) {
-        // Landscape image - width is the limiting factor
         width = maxWidth;
         height = width / aspectRatio;
 
-        // If height exceeds max, scale down based on height
         if (height > maxHeight) {
           height = maxHeight;
           width = height * aspectRatio;
         }
       } else {
-        // Portrait or square image - height is the limiting factor
         height = maxHeight;
         width = height * aspectRatio;
 
-        // If width exceeds max, scale down based on width
         if (width > maxWidth) {
           width = maxWidth;
           height = width / aspectRatio;
         }
       }
 
-      // Ensure minimum dimensions
       width = Math.max(width, 300);
       height = Math.max(height, 200);
 
-      // Find optimal position using smart placement
       const position = findOptimalWindowPosition(Math.round(width), Math.round(height));
 
       windowManagerRef.current?.openWindow({
@@ -259,13 +235,8 @@
     openImageViewerWindow(imageUrl, imageName);
   };
 
-<<<<<<< HEAD
-  const handleOpenGraphWindow = () => {
-=======
   const handleMultipleImageUpload = (images: { url: string; name: string }[]) => {
-    // Open each image in a separate window with smart positioning
     images.forEach((image, index) => {
-      // Add a small delay between opening windows to ensure proper positioning
       setTimeout(() => {
         openImageViewerWindow(image.url, image.name);
       }, index * 100);
@@ -273,7 +244,6 @@
   };
 
   const openGraphWindow = () => {
->>>>>>> 219db408
     windowManagerRef.current?.openWindow({
       id: 'graph-window',
       title: 'Line Graph',
@@ -287,7 +257,7 @@
     });
   };
 
-  const handleOpenBarGraphWindow = () => {
+  const openBarGraphWindow = () => {
     windowManagerRef.current?.openWindow({
       id: 'bar-graph-window',
       title: 'Bar Graph',
@@ -301,7 +271,7 @@
     });
   };
 
-  const handleOpenPieChartWindow = () => {
+  const openPieChartWindow = () => {
     windowManagerRef.current?.openWindow({
       id: 'pie-chart-window',
       title: 'Pie Chart',
@@ -315,7 +285,7 @@
     });
   };
 
-  const handleOpenPreloadedImageWindow = () => {
+  const openPreloadedImageWindow = () => {
     const preloadedImageUrl = 'https://picsum.photos/600/400?random=1';
     const imageName = 'Sample Image';
     openImageViewerWindow(preloadedImageUrl, imageName);
@@ -331,23 +301,6 @@
       >
         <AnimatedBackground />
         <VoiceTaskListener />
-<<<<<<< HEAD
-        <DebugSidebar
-          inputStatus={inputStatus}
-          aiStatus={aiStatus}
-          apiBudget={apiBudget}
-          openInputWindow={handleOpenInputWindow}
-          openAIWindow={handleOpenAIWindow}
-          openUserNotesWindow={handleOpenUserNotesWindow}
-          openSystemOutputWindow={handleOpenSystemOutputWindow}
-          openGraphWindow={handleOpenGraphWindow}
-          openBarGraphWindow={handleOpenBarGraphWindow}
-          openPieChartWindow={handleOpenPieChartWindow}
-          openPreloadedImageWindow={handleOpenPreloadedImageWindow}
-        />
-        <div className="absolute bottom-6 right-6 z-10">
-          <ImageDropZone onImageUpload={handleImageUpload} />
-=======
         
         {/* Image Drop Zone - Fixed Position */}
         <div className="fixed top-4 right-4 z-50">
@@ -594,7 +547,6 @@
             </div>
             </div>
           )}
->>>>>>> 219db408
         </div>
       </WindowManager>
     </div>
