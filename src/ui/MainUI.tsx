'use client';

import { useEffect, useRef, useState } from 'react';
import { aiManager } from '@/ai';
import { inputManager, VoiceTaskListener } from '@/input';
import { eventBus } from '@/lib/eventBus';
import { WindowManager, WindowManagerRef } from './components/windowManager';
import { InputWindow } from './components/inputWindow';
import { AIWindow } from './components/aiWindow';
import { UserNotes } from './components/userNotes';
import { SystemOutput } from './components/systemOutput';
import { GraphWindow } from './components/graphWindow';
import { BarGraphWindow } from './components/barGraphWindow';
import { PieChartWindow } from './components/pieChart';
import { AnimatedBackground } from './components/background';
import { ImageDropZone } from './components/imageDropZone';
import { ImageViewer } from './components/imageViewer';
import { DebugSidebar } from './components/debugSidebar';
<<<<<<< HEAD
import { MarkdownText } from './components/markdownText';
=======
import { ChatWindow, BottomChatNotifications } from './components/chat';

// Color palette for groups (shared with WindowManager)
const GROUP_COLORS = [
  '#3B82F6', // blue
  '#EF4444', // red  
  '#10B981', // green
  '#F59E0B', // yellow
  '#8B5CF6', // purple
  '#EC4899', // pink
  '#06B6D4', // cyan
  '#F97316', // orange
  '#84CC16', // lime
  '#6366F1', // indigo
  '#14B8A6', // teal
  '#F43F5E', // rose
];

// Helper function to get color for a group (ensures unique colors)
const getGroupColor = (groupName: string, existingCategories: string[] = [], existingColorMap: Record<string, string> = {}): string => {
  if (!groupName) return '#6B7280'; // default gray
  
  // Get colors already used by existing categories
  const usedColors = new Set<string>();
  existingCategories.forEach(cat => {
    if (existingColorMap[cat]) {
      usedColors.add(existingColorMap[cat]);
      return;
    }
    let hash = 0;
    for (let i = 0; i < cat.length; i++) {
      hash = ((hash << 5) - hash + cat.charCodeAt(i)) & 0xffffffff;
    }
    usedColors.add(GROUP_COLORS[Math.abs(hash) % GROUP_COLORS.length]);
  });
  
  // Try to get a unique color for this category
  let hash = 0;
  for (let i = 0; i < groupName.length; i++) {
    hash = ((hash << 5) - hash + groupName.charCodeAt(i)) & 0xffffffff;
  }
  
  let colorIndex = Math.abs(hash) % GROUP_COLORS.length;
  let selectedColor = GROUP_COLORS[colorIndex];
  
  // If color is already used, find the next available color
  while (usedColors.has(selectedColor)) {
    colorIndex = (colorIndex + 1) % GROUP_COLORS.length;
    selectedColor = GROUP_COLORS[colorIndex];
    
    // If we've checked all colors and they're all used, allow duplicates
    // (This handles the edge case where there are more categories than colors)
    if (usedColors.size >= GROUP_COLORS.length) {
      break;
    }
  }
  
  return selectedColor;
};
>>>>>>> 19038c13

export function MainUI() {
  const windowManagerRef = useRef<WindowManagerRef>(null);
  const [inputStatus, setInputStatus] = useState<'idle' | 'listening' | 'processing' | 'error'>('idle');
  const [aiStatus, setAiStatus] = useState<'idle' | 'processing' | 'ready' | 'error'>('idle');
  const [openWindows, setOpenWindows] = useState<Set<string>>(new Set());
  const [minimizedWindows, setMinimizedWindows] = useState<Set<string>>(new Set());
  const [isImageDropMinimized, setIsImageDropMinimized] = useState(false);
  const [isDesktopMinimized, setIsDesktopMinimized] = useState(false);
  const [showDebugSidebar, setShowDebugSidebar] = useState(false);
  const [isSearching, setIsSearching] = useState(false);
  // Category Organizer state
  const [isCategoryOrganizerOpen, setIsCategoryOrganizerOpen] = useState(false);
  const [newCategoryName, setNewCategoryName] = useState('');
  const [allCategories, setAllCategories] = useState<string[]>([]);
  const [categoryColors, setCategoryColors] = useState<Record<string, string>>({});
  const [isCategoriesPanelCollapsed, setIsCategoriesPanelCollapsed] = useState(false);
  
  // Category Assigner state  
  const [isAssignmentMode, setIsAssignmentMode] = useState(false);
  const [selectedCategoryForAssignment, setSelectedCategoryForAssignment] = useState<string | null>(null);

  useEffect(() => {
    aiManager.initialize();
    inputManager.initialize();

    const unsubs = [
      eventBus.on('input:initialized', () => setInputStatus('idle')),
      eventBus.on('speech:started', () => setInputStatus('listening')),
      eventBus.on('speech:ended', () => setInputStatus('idle')),
      eventBus.on('input:voice_debug', (d: { status?: string; apiCallsUsedLastMinute?: number; nextCallInMs?: number }) => {
        setInputStatus((d?.status as 'idle' | 'listening' | 'processing' | 'error') || 'idle');
      }),
      eventBus.on('ai:initialized', () => setAiStatus('ready')),
      eventBus.on('ai:processing', () => setAiStatus('processing')),
      eventBus.on('ai:ai_tasks_executed', () => setAiStatus('ready')),
      eventBus.on('ai:text_command_processed', () => setAiStatus('ready')),
      eventBus.on('ai:ai_response_generated', () => setAiStatus('ready')),
      eventBus.on('ai:error', () => setAiStatus('error')),
      eventBus.on('ai:searching', () => setIsSearching(true)),
      eventBus.on('ai:search_complete', () => setIsSearching(false)),
      eventBus.on('ui:organize_windows', () => {
        console.log('[MainUI] Organize windows command received from voice');
        setTimeout(() => {
          windowManagerRef.current?.organizeWindows();
        }, 0);
      }),
      eventBus.on('window:opened', (data: { id?: string }) => {
        if (typeof data?.id === 'string') {
          setOpenWindows(prev => new Set<string>([...prev, data.id as string]));
        }
      }),
      eventBus.on('window:closed', (data: { windowId?: string }) => {
        if (typeof data?.windowId === 'string') {
          const id = data.windowId as string;
          setOpenWindows(prev => {
            const newSet = new Set(prev);
            newSet.delete(id);
            return newSet;
          });
          setMinimizedWindows(prev => {
            const newSet = new Set(prev);
            newSet.delete(id);
            return newSet;
          });
          // Update categories when windows are closed
          setTimeout(updateAllCategories, 100);
        }
      }),
      eventBus.on('ui:request_pdf_upload', async (data: { prompt: string }) => {
        const input = document.createElement('input');
        input.type = 'file';
        input.accept = '.pdf';
        input.onchange = async (e) => {
          const file = (e.target as HTMLInputElement).files?.[0];
          if (!file) return;

          eventBus.emit('system:output', { text: `Uploading and analyzing ${file.name}...\n` });

          const formData = new FormData();
          formData.append('file', file);
          formData.append('prompt', data.prompt);

          try {
            const resp = await fetch('/api/analyze-pdf', { method: 'POST', body: formData });
            if (!resp.ok) throw new Error(`Analysis failed: HTTP ${resp.status}`);

            const result = await resp.json();
            windowManagerRef.current?.openWindow({
              id: `pdf-summary-${Date.now()}`,
              title: `Summary: ${file.name}`,
              component: () => <div className="p-4 overflow-auto h-full"><MarkdownText>{result.summary}</MarkdownText></div>,
              content: result.summary,
              width: 700,
              height: 500,
              x: 0,
              y: 0,
              isMinimized: false,
              isFullscreen: false
            });
          } catch (error) {
            eventBus.emit('system:output', { text: `Error analyzing PDF: ${error instanceof Error ? error.message : String(error)}\n` });
          }
        };
        input.click();
      })
    ];
    return () => { unsubs.forEach(u => u()); };
  }, []);

  const toggleMinimize = (windowId: string) => {
    const isMinimized = minimizedWindows.has(windowId);
    if (isMinimized) {
      windowManagerRef.current?.restoreWindow(windowId);
      setMinimizedWindows(prev => {
        const newSet = new Set(prev);
        newSet.delete(windowId);
        return newSet;
      });
    } else {
      windowManagerRef.current?.minimizeWindow(windowId);
      setMinimizedWindows(prev => new Set([...prev, windowId]));
    }
  };

  const openInputWindow = () => {
    windowManagerRef.current?.openWindow({
      id: 'input-window',
      title: 'Input Manager',
      component: InputWindow,
      isFullscreen: false,
      isMinimized: false,
      x: 0,
      y: 0,
      width: 500,
      height: 400
    });
  };

  const openAIWindow = () => {
    windowManagerRef.current?.openWindow({
      id: 'ai-window',
      title: 'AI Manager',
      component: AIWindow,
      isFullscreen: false,
      isMinimized: false,
      x: 0,
      y: 0,
      width: 500,
      height: 400
    });
  };

  const openUserNotesWindow = () => {
    const windowId = `user-notes-window-${Date.now()}`;
    windowManagerRef.current?.openWindow({
      id: windowId,
      title: 'New Note',
      component: () => <UserNotes windowId={windowId} />,
      content: 'This is a new note',
      isFullscreen: false,
      isMinimized: false,
      x: 0,
      y: 0,
      width: 600,
      height: 320
    });
  };

  const openSystemOutputWindow = () => {
    windowManagerRef.current?.openWindow({
      id: 'system-output-window',
      title: 'System Output',
      component: SystemOutput,
      isFullscreen: false,
      isMinimized: false,
      x: 0,
      y: 0,
      width: 700,
      height: 350
    });
  };

  const findOptimalWindowPosition = (windowWidth: number, windowHeight: number) => {
    const screenWidth = window.innerWidth;
    const screenHeight = window.innerHeight;
    const padding = 20;
    const minGap = 40;
    
    // Simple restriction: right edge cannot exceed 95% to the left (5% reserved for image drop)
    const maxRightEdge = screenWidth * 0.95;
    const maxAllowedX = maxRightEdge - windowWidth;
    
    const existingWindows = windowManagerRef.current?.getWindows?.() || [];
    
    const isPositionAvailable = (x: number, y: number) => {
      // Check if window would go off screen
      if (x + windowWidth > screenWidth - padding || y + windowHeight > screenHeight - padding) {
        return false;
      }
      
      // Check if right edge exceeds 95% restriction
      if (x + windowWidth > maxRightEdge) {
        return false;
      }
      
      // Check for overlaps with existing windows
      return !existingWindows.some(window => {
        const windowX = window.x || 0;
        const windowY = window.y || 0;
        const windowW = window.width || 0;
        const windowH = window.height || 0;
        
        return !(x >= windowX + windowW + minGap || 
                x + windowWidth <= windowX - minGap || 
                y >= windowY + windowH + minGap || 
                y + windowHeight <= windowY - minGap);
      });
    };
    
    // STRICT TOP-LEFT PRIORITY: Scan from top-left, row by row
    for (let y = padding; y + windowHeight <= screenHeight - padding; y += 15) {
      for (let x = padding; x <= maxAllowedX; x += 15) {
        if (isPositionAvailable(x, y)) {
          return { x, y };
        }
      }
    }
    
    // Fallback to top-left if no space found (instead of center)
    return {
      x: padding,
      y: padding
    };
  };

  const openImageViewerWindow = (imageUrl: string, imageName: string) => {
    const windowId = `image-viewer-${Date.now()}`;

    const img = new Image();
    img.onload = () => {
      const screenWidth = window.innerWidth;
      const screenHeight = window.innerHeight;
      const aspectRatio = img.width / img.height;
      
      // Get existing windows to determine if this is the first or subsequent
      const existingWindows = windowManagerRef.current?.getWindows?.() || [];
      const isFirstWindow = existingWindows.length === 0;
      
      let width, height;
      
        // All windows: Use area-based constraints only
        const screenArea = screenWidth * screenHeight;
        const minArea = screenArea * 0.1; // 10% of screen area
        const maxArea = screenArea * 0.25; // 25% of screen area
        
        let targetArea;
        if (isFirstWindow) {
          // First window: Use maximum area (no packing logic needed)
          targetArea = maxArea;
        } else {
          // Subsequent windows: Calculate optimal packing area by analyzing available space
          const padding = 20;
          const minGap = 40;
          const availableWidth = screenWidth * 0.95 - padding * 2; // 95% minus padding
          const availableHeight = screenHeight - padding * 2;
          
          // Find the largest available rectangular area for optimal packing
          let bestFitArea = minArea; // Start with minimum
          let bestWidth = 0;
          let bestHeight = 0;
          
          // Test different sizes within the min/max area constraints, starting from max and working down
          for (let testArea = maxArea; testArea >= minArea; testArea -= (maxArea - minArea) / 20) {
            // Calculate dimensions for this test area maintaining aspect ratio
            let testWidth, testHeight;
            if (aspectRatio > 1) {
              testWidth = Math.sqrt(testArea * aspectRatio);
              testHeight = Math.sqrt(testArea / aspectRatio);
            } else {
              testHeight = Math.sqrt(testArea / aspectRatio);
              testWidth = Math.sqrt(testArea * aspectRatio);
            }
            
            // Check if this size can fit in available space with optimal positioning
            let canFit = false;
            
            // Try positions starting from top-left, scanning systematically (prioritize top-left and tight packing)
            let bestPosition = null;
            let bestScore = Infinity; // Lower score = better position (closer to existing windows)
            
            for (let y = padding; y + testHeight + padding <= screenHeight; y += 15) {
              for (let x = padding; x + testWidth + padding <= availableWidth + padding * 2; x += 15) {
                // Check if this position overlaps with existing windows
                const wouldOverlap = existingWindows.some(win => {
                  const winLeft = win.x || 0;
                  const winTop = win.y || 0;
                  const winRight = winLeft + (win.width || 0);
                  const winBottom = winTop + (win.height || 0);
                  
                  return !(x >= winRight + minGap || 
                          x + testWidth <= winLeft - minGap || 
                          y >= winBottom + minGap || 
                          y + testHeight <= winTop - minGap);
                });
                
                if (!wouldOverlap) {
                  // Calculate a score for this position (prioritize tight packing)
                  let score = 0;
                  
                  // Primary score: distance from top-left (prioritize top-left)
                  score += (x - padding) * 0.1 + (y - padding) * 0.1;
                  
                  // Secondary score: distance to nearest existing window (prioritize tight packing)
                  if (existingWindows.length > 0) {
                    const minDistanceToWindow = Math.min(...existingWindows.map(win => {
                      const winCenterX = (win.x || 0) + (win.width || 0) / 2;
                      const winCenterY = (win.y || 0) + (win.height || 0) / 2;
                      const testCenterX = x + testWidth / 2;
                      const testCenterY = y + testHeight / 2;
                      return Math.sqrt(Math.pow(testCenterX - winCenterX, 2) + Math.pow(testCenterY - winCenterY, 2));
                    }));
                    score += minDistanceToWindow * 0.5; // Penalize positions far from existing windows
                  }
                  
                  // Check for adjacent placement bonus (reward positions next to existing windows)
                  const isAdjacentToWindow = existingWindows.some(win => {
                    const winLeft = win.x || 0;
                    const winTop = win.y || 0;
                    const winRight = winLeft + (win.width || 0);
                    const winBottom = winTop + (win.height || 0);
                    
                    // Check if this position is adjacent (within minGap) to any existing window
                    return (
                      // Adjacent horizontally
                      (Math.abs(x - winRight) <= minGap + 5 && !(y + testHeight <= winTop || y >= winBottom)) ||
                      (Math.abs(x + testWidth - winLeft) <= minGap + 5 && !(y + testHeight <= winTop || y >= winBottom)) ||
                      // Adjacent vertically  
                      (Math.abs(y - winBottom) <= minGap + 5 && !(x + testWidth <= winLeft || x >= winRight)) ||
                      (Math.abs(y + testHeight - winTop) <= minGap + 5 && !(x + testWidth <= winLeft || x >= winRight))
                    );
                  });
                  
                  if (isAdjacentToWindow) {
                    score -= 100; // Big bonus for adjacent placement
                  }
                  
                  if (score < bestScore) {
                    bestScore = score;
                    bestPosition = { x, y };
                  }
                  
                  canFit = true;
                }
              }
            }
            
            // Use the best position found (if any)
            if (bestPosition) {
              canFit = true;
            }
            
            // If this size fits and is larger than our current best, use it
            if (canFit && testArea > bestFitArea) {
              bestFitArea = testArea;
              bestWidth = testWidth;
              bestHeight = testHeight;
              // Since we're testing from largest to smallest, first fit is optimal
              break;
            }
          }
          
          // Use the optimal fit area, or fall back to minimum if nothing fits well
          targetArea = bestFitArea;
        }
        
        // Calculate dimensions from target area while maintaining aspect ratio
        if (aspectRatio > 1) {
          // Landscape: width = sqrt(area * aspectRatio), height = sqrt(area / aspectRatio)
          width = Math.sqrt(targetArea * aspectRatio);
          height = Math.sqrt(targetArea / aspectRatio);
        } else {
          // Portrait: height = sqrt(area / aspectRatio), width = sqrt(area * aspectRatio)
          height = Math.sqrt(targetArea / aspectRatio);
          width = Math.sqrt(targetArea * aspectRatio);
        }
        
        // Ensure the area is within bounds
        const currentArea = width * height;
        if (currentArea < minArea) {
          // Scale up to minimum area
          const scaleFactor = Math.sqrt(minArea / currentArea);
          width *= scaleFactor;
          height *= scaleFactor;
        } else if (currentArea > maxArea) {
          // Scale down to maximum area
          const scaleFactor = Math.sqrt(maxArea / currentArea);
          width *= scaleFactor;
          height *= scaleFactor;
        }
        
        // Ensure we don't exceed screen bounds (fallback protection)
        const maxScreenWidth = screenWidth * 0.95;
        const maxScreenHeight = screenHeight;
        if (width > maxScreenWidth) {
          width = maxScreenWidth;
          height = width / aspectRatio;
          // Recalculate to ensure we stay within area bounds
          const newArea = width * height;
          if (newArea > maxArea) {
            const areaScaleFactor = Math.sqrt(maxArea / newArea);
            width *= areaScaleFactor;
            height *= areaScaleFactor;
          }
        }
        if (height > maxScreenHeight) {
          height = maxScreenHeight;
          width = height * aspectRatio;
          // Recalculate to ensure we stay within area bounds
          const newArea = width * height;
          if (newArea > maxArea) {
            const areaScaleFactor = Math.sqrt(maxArea / newArea);
            width *= areaScaleFactor;
            height *= areaScaleFactor;
          }
        }

      const position = findOptimalWindowPosition(Math.round(width), Math.round(height));

    windowManagerRef.current?.openWindow({
      id: windowId,
      title: `Image: ${imageName}`,
        component: () => <ImageViewer imageUrl={imageUrl} imageName={imageName} windowId={windowId} />,
        isFullscreen: false,
        isMinimized: false,
        x: position.x,
        y: position.y,
        width: Math.round(width),
        height: Math.round(height),
        imageUrl: imageUrl
      });
    };
    img.src = imageUrl;
  };

  const handleImageUpload = (imageUrl: string, imageName: string) => {
    openImageViewerWindow(imageUrl, imageName);
  };

  const handleMultipleImageUpload = (images: { url: string; name: string }[]) => {
    images.forEach((image, index) => {
      setTimeout(() => {
        openImageViewerWindow(image.url, image.name);
      }, index * 150);
    });
  };

  const openGraphWindow = () => {
    windowManagerRef.current?.openWindow({
      id: 'graph-window',
      title: 'Line Graph',
      component: GraphWindow,
      isFullscreen: false,
      isMinimized: false,
      x: 0,
      y: 0,
      width: 850,
      height: 650
    });
  };

  const openBarGraphWindow = () => {
    windowManagerRef.current?.openWindow({
      id: 'bar-graph-window',
      title: 'Bar Graph',
      component: BarGraphWindow,
      isFullscreen: false,
      isMinimized: false,
      x: 0,
      y: 0,
      width: 850,
      height: 650
    });
  };

  const openPieChartWindow = () => {
    windowManagerRef.current?.openWindow({
      id: 'pie-chart-window',
      title: 'Pie Chart',
      component: PieChartWindow,
      isFullscreen: false,
      isMinimized: false,
      x: 0,
      y: 0,
      width: 900,
      height: 700
    });
  };

  const openChatWindow = () => {
    windowManagerRef.current?.openWindow({
      id: 'chat-window',
      title: 'Chat with Jarvis',
      component: ChatWindow,
      isFullscreen: false,
      isMinimized: false,
      x: 0,
      y: 0,
      width: 450,
      height: 600
    });
  };


  const openPreloadedImageWindow = () => {
    const preloadedImageUrl = 'https://picsum.photos/600/400?random=1';
    const imageName = 'Sample Image';
    openImageViewerWindow(preloadedImageUrl, imageName);
  };

  const testResizingFeatures = () => {
    // Test with different aspect ratio images
    const testImages = [
      { url: 'https://picsum.photos/800/400?random=1', name: 'Wide Image (2:1 ratio)' },
      { url: 'https://picsum.photos/400/600?random=2', name: 'Tall Image (2:3 ratio)' },
      { url: 'https://picsum.photos/500/500?random=3', name: 'Square Image (1:1 ratio)' },
      { url: 'https://picsum.photos/1200/300?random=4', name: 'Ultra-wide Image (4:1 ratio)' }
    ];

    // Open multiple images with different aspect ratios
    testImages.forEach((img, index) => {
      setTimeout(() => {
        openImageViewerWindow(img.url, img.name);
      }, index * 200); // Stagger the opening
    });

    // Show instructions
    eventBus.emit('system:output', {
      text: `# 🎯 **4-Corner Resizing Test**

## ✨ **Test Instructions:**

### **What to Test:**
1. **4-Corner Resize Handles** - Hover over any corner of an image window
2. **Aspect Ratio Lock** - Resize from corners and watch the image maintain proportions
3. **Edge Resizing** - Try resizing from edges (top, bottom, left, right)
4. **Different Ratios** - Test with wide, tall, square, and ultra-wide images

### **Expected Behavior:**
- ✅ **Corner resize**: Maintains **aspect ratio** perfectly
- ✅ **Edge resize**: Also maintains **aspect ratio** 
- ✅ **Smooth operation**: No jumping or glitching
- ✅ **Position stability**: Window stays in place during resize

### **How to Resize:**
1. **Hover** over any **corner** of an image window
2. **Click and drag** to resize
3. **Notice** how the image **maintains its proportions**
4. **Try all 4 corners**: Top-left, top-right, bottom-left, bottom-right

### **Test Images Opened:**
- 🖼️ **Wide Image** (2:1 aspect ratio)
- 🖼️ **Tall Image** (2:3 aspect ratio)  
- 🖼️ **Square Image** (1:1 aspect ratio)
- 🖼️ **Ultra-wide Image** (4:1 aspect ratio)

**Perfect aspect ratio preservation on all corners!** 🎉`
    });
  };

  const testNotificationSystem = () => {
    // Test the single message notification system with longer durations
    eventBus.emit('ai:response_notify', {
      message: '🎉 First message - now stays up for 12 seconds! Much more time to read.',
      duration: 4000 // Shorter for demo
    });

    setTimeout(() => {
      eventBus.emit('ai:response_notify', {
        message: '✅ Task completion - now stays visible for 10 seconds instead of 6!',
        duration: 4000 // Shorter for demo
      });
    }, 2000);

    setTimeout(() => {
      eventBus.emit('ai:response_notify', {
        message: '🔍 Search results - also stay for 10 seconds, much easier to read!',
        duration: 4000 // Shorter for demo
      });
    }, 4000);

    setTimeout(() => {
      eventBus.emit('ai:response_notify', {
        message: 'All messages now have extended durations - perfect for reading! 💬✨',
        duration: 8000
      });
    }, 6000);
  };

  const testBottomChatSystem = () => {
    // Test the single message conversational system with extended durations
    eventBus.emit('ai:ai_conversational_response', {
      response: 'Hello! Conversational responses now stay for 15 seconds - plenty of time to read! 🤖'
    });

    setTimeout(() => {
      eventBus.emit('ai:ai_conversational_response', {
        response: 'Perfect! Extended durations make it much easier to read longer responses without rushing. ✨'
      });
    }, 4000);

    setTimeout(() => {
      eventBus.emit('ai:ai_conversational_response', {
        response: 'Final test - this message will stay visible for a full 15 seconds. Great for complex responses! 📖⏰'
      });
    }, 8000);
  };

  // Category Organizer functions
  const updateAllCategories = () => {
    const categories = windowManagerRef.current?.getAllCategories?.() || [];
    setAllCategories(categories);
    // Recompute color map locally to match WindowManager's logic
    const colors: Record<string, string> = {};
    categories.forEach(cat => {
      colors[cat] = getGroupColor(cat, categories, colors);
    });
    setCategoryColors(colors);
  };

  const createNewCategory = () => {
    if (newCategoryName.trim()) {
      const categoryName = newCategoryName.trim();
      windowManagerRef.current?.createCategory(categoryName);
      
      // Immediately update local state
      setAllCategories(prev => [...prev, categoryName].sort());
      setCategoryColors(prev => ({ ...prev, [categoryName]: getGroupColor(categoryName, allCategories, prev) }));
      setNewCategoryName('');
      
      eventBus.emit('system:output', {
        text: `✅ **Created category "${categoryName}"**!\n\nCategory now appears in the color key with its assigned color.`
      });
    }
  };

  const deleteCategoryHandler = (categoryName: string) => {
    windowManagerRef.current?.deleteCategory(categoryName);
    updateAllCategories();
    
    eventBus.emit('system:output', {
      text: `🗑️ **Deleted category "${categoryName}"**!\n\nAll windows were unassigned from this category.`
    });
  };

  // Category Assignment functions
  const toggleAssignmentMode = () => {
    setIsAssignmentMode(!isAssignmentMode);
    setSelectedCategoryForAssignment(null);
  };

  const selectCategoryForAssignment = (categoryName: string) => {
    setSelectedCategoryForAssignment(categoryName);
    
    eventBus.emit('system:output', {
      text: `🎯 **Category "${categoryName}" selected**!\n\nNow click on any window to assign it to this category.`
    });
  };

  const assignWindowToSelectedCategory = (windowId: string) => {
    if (selectedCategoryForAssignment) {
      windowManagerRef.current?.assignWindowToCategory(windowId, selectedCategoryForAssignment);
      
      eventBus.emit('system:output', {
        text: `✅ **Window assigned** to "${selectedCategoryForAssignment}"!\n\nWindow now has a colored border matching the category.`
      });
    }
  };

  const testMixedWindowsOrganize = () => {
    // Create a mix of different window types to test organize function
    
    // Create 2 AI-generated windows with different sizes
    eventBus.emit('ui:open_window', {
      id: 'test-note-1',
      title: '📝 Test Note 1',
      content: `# Test Note Window

This is a **test note** window with some content.

- Item 1
- Item 2
- Item 3`,
      size: { width: 400, height: 300 }
    });

    setTimeout(() => {
      eventBus.emit('ui:open_window', {
        id: 'test-dialog-2',
        title: '💬 Test Dialog 2', 
        content: `## Dialog Window

This is a longer dialog window with more content to test different aspect ratios.

> This is a quote block
> 
> With multiple lines

\`\`\`javascript
function test() {
  return "Hello World";
}
\`\`\``,
        size: { width: 500, height: 400 }
      });
    }, 200);

    setTimeout(() => {
      eventBus.emit('ui:open_window', {
        id: 'test-wide-3',
        title: '📊 Wide Window 3',
        content: `### Wide Layout Window

| Column 1 | Column 2 | Column 3 | Column 4 |
|----------|----------|----------|----------|
| Data A   | Data B   | Data C   | Data D   |
| Data E   | Data F   | Data G   | Data H   |

This window has a **wider aspect ratio** to test mixed layouts.`,
        size: { width: 700, height: 250 }
      });
    }, 400);

    // Add system message
    eventBus.emit('system:output', {
      text: `🧪 **Mixed Window Types Created!**

Created 3 **generated windows** (will keep default size):
- **📝 Note Window** (400×300) - Standard aspect ratio
- **💬 Dialog Window** (500×400) - Slightly taller  
- **📊 Wide Window** (700×250) - Wide aspect ratio

**🎯 New Organize Behavior:**
- **Image windows** → Optimized size & smart packing
- **Generated windows** → Keep current size, smart placement (no stacking!)

**🔍 Generated Window Placement:**
1. **First**: Try to find non-overlapping positions
2. **Fallback**: Find position with minimal overlap
3. **Never**: Stack windows in same location

Try adding some **image windows** (drag & drop), then use **voice command**: *"Organize the windows"* to see the difference!`
    });
  };

  const testCategoryFeatures = () => {
    // Create several windows and categories for demonstration
    eventBus.emit('ui:open_window', {
      id: 'math-calc-1',
      title: '🧮 Calculator',
      content: `# Calculator App

This is a **math-related** window for calculations.

## Basic Operations:
- Addition: \`2 + 3 = 5\`
- Subtraction: \`10 - 4 = 6\`
- Multiplication: \`7 × 8 = 56\`

*Perfect for the "Math" group!*`,
      size: { width: 350, height: 280 }
    });

    setTimeout(() => {
      eventBus.emit('ui:open_window', {
        id: 'math-formula-2',
        title: '📐 Geometry Formulas',
        content: `# Geometry Reference

**Area Formulas:**
- Circle: \`A = πr²\`
- Rectangle: \`A = l × w\`
- Triangle: \`A = ½bh\`

**Volume Formulas:**
- Sphere: \`V = ⁴⁄₃πr³\`
- Cylinder: \`V = πr²h\`

*Another math window for grouping!*`,
        size: { width: 400, height: 350 }
      });
    }, 200);

    setTimeout(() => {
      eventBus.emit('ui:open_window', {
        id: 'reading-book-1',
        title: '📚 Book Notes',
        content: `# Reading Notes

## Current Book: "The Great Gatsby"

### Chapter 1 Summary:
- Nick Carraway moves to West Egg
- Meets his mysterious neighbor **Gatsby**
- Dinner at Tom and Daisy's house

### Key Themes:
- The American Dream
- Social class distinctions
- Love and obsession

*Perfect for the "Reading" group!*`,
        size: { width: 450, height: 400 }
      });
    }, 400);

    setTimeout(() => {
      eventBus.emit('ui:open_window', {
        id: 'reading-vocab-2',
        title: '📖 Vocabulary List',
        content: `# Vocabulary Builder

## New Words:
1. **Serendipity** - *pleasant surprise*
2. **Ephemeral** - *lasting very briefly*
3. **Quintessential** - *most perfect example*
4. **Ubiquitous** - *present everywhere*
5. **Mellifluous** - *sweet-sounding*

## Usage Examples:
> "The serendipitous meeting changed everything."

*Another reading-related window!*`,
        size: { width: 380, height: 320 }
      });
    }, 600);

    // Create sample categories
    setTimeout(() => {
      windowManagerRef.current?.createCategory("Math");
      windowManagerRef.current?.createCategory("Reading");
      updateAllCategories();
    }, 800);

    // Add system message
    eventBus.emit('system:output', {
      text: `🏷️ **Category System Demo Ready!**

Created **4 windows** + **2 categories**:
- **🧮 Calculator** + **📐 Geometry** → Ready for "Math" category
- **📚 Book Notes** + **📖 Vocabulary** → Ready for "Reading" category

## 🎯 **New 2-Step Process:**

### **Step 1: Categories Created** ✅
- **"Math"** and **"Reading"** categories auto-created
- **Color key** shows all categories with their colors

### **Step 2: Assignment Process**
1. **Click "Assign" button** (orange lightning icon)
2. **Click a category** (e.g., "Math")  
3. **Click windows** to assign them to that category
4. **Watch borders change color** instantly!

## ✨ **Key Benefits:**
- **Separate systems**: Category management vs assignment
- **Visual feedback**: Color key shows ALL categories
- **Intuitive workflow**: Click category → Click windows

*Try the new system: Categories → Assign → Click & Assign!* 🎨`
    });
  };

  const testMarkdownFeatures = () => {
    // Test system output with markdown
    eventBus.emit('system:output', {
      text: `# 🎉 **Markdown Support Enabled!**

## ✨ **Features Available:**

### **Text Formatting**
- **Bold text** with \`**bold**\`
- *Italic text* with \`*italic*\`
- ***Bold and italic*** with \`***both***\`
- \`Inline code\` with backticks

### **Code Blocks**
\`\`\`typescript
const markdown = "awesome";
console.log(\`Markdown is \${markdown}!\`);
\`\`\`

### **Lists**
1. **Ordered lists** work perfectly
2. ***With formatting*** inside
3. \`Code in lists\` too!

- ✅ **Unordered lists**
- ⚠️ *With emojis*
- 🚀 \`And code snippets\`

### **Quotes & Tables**
> **Important**: This is a blockquote with ***formatting***!

| Feature | Status | Notes |
|---------|--------|-------|
| **Bold** | ✅ | Working |
| *Italic* | ✅ | Working |
| \`Code\` | ✅ | Working |

---

## 🎯 **Try It Out:**
1. Open **User Notes** window
2. Click **👁️ Preview** button  
3. Type some markdown and see it render!

**Enjoy your enhanced Jarvis experience!** 🤖✨`
    });

    // Test dynamic window with markdown content
    eventBus.emit('ui:open_window', {
      id: 'markdown-demo',
      title: '📝 Markdown Demo Window',
      content: `# Welcome to Markdown Windows!

This is a **dynamic window** with ***full markdown support***!

## What you can do:
- Write **bold** and *italic* text
- Add \`inline code\` snippets
- Create lists and tables
- Use > blockquotes for emphasis

\`\`\`javascript
// Even code blocks work!
function sayHello() {
  console.log("Hello, Markdown World! 🌍");
}
\`\`\`

> **Pro Tip**: The UserNotes window has a preview mode toggle! ✨`,
      size: { width: 600, height: 500 }
    });
  };

  return (
    <div className="min-h-screen">
      {/* Global AI loading indicator */}
      {aiStatus === 'processing' && (
        <div className="fixed top-4 left-1/2 -translate-x-1/2 z-[60]">
          <div className="flex items-center gap-3 px-4 py-2 rounded-full bg-black/60 text-white border border-white/10 shadow-2xl backdrop-blur">
            <svg className="w-4 h-4 animate-spin" viewBox="0 0 24 24" fill="none" xmlns="http://www.w3.org/2000/svg">
              <circle className="opacity-25" cx="12" cy="12" r="10" stroke="currentColor" strokeWidth="4"></circle>
              <path className="opacity-75" fill="currentColor" d="M4 12a8 8 0 018-8v4a4 4 0 00-4 4H4z"></path>
            </svg>
            <span className="text-sm font-medium">Jarvis is thinking…</span>
          </div>
        </div>
      )}

      {/* Global search indicator */}
      {isSearching && (
        <div className="fixed top-4 left-1/2 -translate-x-1/2 z-[60]">
          <div className="flex items-center gap-3 px-4 py-2 rounded-full bg-blue-900/60 text-white border border-blue-400/30 shadow-2xl backdrop-blur">
            <svg className="w-4 h-4 animate-spin" viewBox="0 0 24 24" fill="none" xmlns="http://www.w3.org/2000/svg">
              <circle className="opacity-25" cx="12" cy="12" r="10" stroke="currentColor" strokeWidth="4"></circle>
              <path className="opacity-75" fill="currentColor" d="M4 12a8 8 0 018-8v4a4 4 0 00-4 4H4z"></path>
            </svg>
            <span className="text-sm font-medium">Jarvis is searching…</span>
          </div>
        </div>
      )}
      <WindowManager
        ref={windowManagerRef}
        onWindowsChange={(windows) => {
          aiManager.setUIContext({ windows });
        }}
        onWindowClick={isAssignmentMode && selectedCategoryForAssignment ? assignWindowToSelectedCategory : undefined}
      >
        <AnimatedBackground />
        <VoiceTaskListener />
        
        {showDebugSidebar && (
          <DebugSidebar
            inputStatus={inputStatus}
            aiStatus={aiStatus}
            openInputWindow={openInputWindow}
            openAIWindow={openAIWindow}
            openUserNotesWindow={openUserNotesWindow}
            openSystemOutputWindow={openSystemOutputWindow}
            openGraphWindow={openGraphWindow}
            openBarGraphWindow={openBarGraphWindow}
            openPieChartWindow={openPieChartWindow}
            openPreloadedImageWindow={openPreloadedImageWindow}
          />
         )}
          

         {/* Organize Button - Right Side Middle */}
         <button
           onClick={(e) => {
             e.preventDefault();
             e.stopPropagation();
             setTimeout(() => {
               windowManagerRef.current?.organizeWindows?.();
             }, 0);
           }}
           className={`fixed right-4 ${isImageDropMinimized ? 'top-32' : 'top-44'} z-40 w-16 h-16 bg-purple-500/30 backdrop-blur-xl border-2 border-purple-400/50 rounded-2xl text-purple-200 shadow-2xl flex flex-col items-center justify-center transition-all duration-300 hover:scale-110 hover:bg-purple-500/40 group`}
           title="Organize Windows - Maximize Area"
         >
           <svg className="w-8 h-8 transition-transform duration-300 group-hover:scale-110" fill="none" stroke="currentColor" viewBox="0 0 24 24">
             <path strokeLinecap="round" strokeLinejoin="round" strokeWidth={2} d="M4 6a2 2 0 012-2h2a2 2 0 012 2v2a2 2 0 01-2 2H6a2 2 0 01-2-2V6zM14 6a2 2 0 012-2h2a2 2 0 012 2v2a2 2 0 01-2 2h-2a2 2 0 01-2-2V6zM4 16a2 2 0 012-2h2a2 2 0 012 2v2a2 2 0 01-2 2H6a2 2 0 01-2-2v-2zM14 16a2 2 0 012-2h2a2 2 0 012 2v2a2 2 0 01-2 2h-2a2 2 0 01-2-2v-2z" />
           </svg>
           <span className="text-xs font-medium mt-1 opacity-80 group-hover:opacity-100 transition-opacity">Organize</span>
         </button>

         {/* Category Organizer Button */}
         <button
           onClick={() => setIsCategoryOrganizerOpen(!isCategoryOrganizerOpen)}
           className={`fixed right-4 ${isImageDropMinimized ? 'top-56' : 'top-64'} z-40 w-16 h-16 backdrop-blur-xl border-2 rounded-2xl shadow-2xl flex flex-col items-center justify-center transition-all duration-300 hover:scale-110 group ${
             isCategoryOrganizerOpen 
               ? 'bg-purple-500/40 border-purple-400/60 text-purple-200 hover:bg-purple-500/50' 
               : 'bg-blue-500/30 border-blue-400/50 text-blue-200 hover:bg-blue-500/40'
           }`}
           title="Manage Categories"
         >
           <svg className="w-8 h-8 transition-transform duration-300 group-hover:scale-110" fill="none" stroke="currentColor" viewBox="0 0 24 24">
             <path strokeLinecap="round" strokeLinejoin="round" strokeWidth={2} d="M7 7h.01M7 3h5c.512 0 1.024.195 1.414.586l7 7a2 2 0 010 2.828l-7 7a2 2 0 01-2.828 0l-7-7A1.994 1.994 0 013 12V7a4 4 0 014-4z" />
           </svg>
           <span className="text-xs font-medium mt-1 opacity-80 group-hover:opacity-100 transition-opacity">Categories</span>
         </button>

         {/* Category Assigner Button */}
         {allCategories.length > 0 && (
           <button
             onClick={toggleAssignmentMode}
             className={`fixed right-4 ${isImageDropMinimized ? 'top-80' : 'top-96'} z-40 w-16 h-16 backdrop-blur-xl border-2 rounded-2xl shadow-2xl flex flex-col items-center justify-center transition-all duration-300 hover:scale-110 group ${
               isAssignmentMode 
                 ? 'bg-green-500/40 border-green-400/60 text-green-200 hover:bg-green-500/50' 
                 : 'bg-orange-500/30 border-orange-400/50 text-orange-200 hover:bg-orange-500/40'
             }`}
             title={isAssignmentMode ? "Exit Assignment Mode" : "Assign Windows to Categories"}
           >
             <svg className="w-8 h-8 transition-transform duration-300 group-hover:scale-110" fill="none" stroke="currentColor" viewBox="0 0 24 24">
               <path strokeLinecap="round" strokeLinejoin="round" strokeWidth={2} d="M13 10V3L4 14h7v7l9-11h-7z" />
             </svg>
             <span className="text-xs font-medium mt-1 opacity-80 group-hover:opacity-100 transition-opacity">Assign</span>
           </button>
         )}

        {/* Collapsed Category Folders are now shown inside the Category Colors panel */}

         {/* Category Organizer Panel */}
         {isCategoryOrganizerOpen && (
           <div className="fixed right-24 top-1/2 -translate-y-1/2 z-40 w-80 bg-black/60 backdrop-blur-xl border border-white/20 rounded-2xl text-white shadow-2xl p-4">
             <div className="flex items-center justify-between mb-4">
               <h3 className="text-lg font-semibold">🏷️ Manage Categories</h3>
               <button 
                 onClick={() => setIsCategoryOrganizerOpen(false)}
                 className="text-white/70 hover:text-white transition-colors p-1 hover:bg-white/10 rounded-full"
               >
                 <svg className="w-5 h-5" fill="none" stroke="currentColor" viewBox="0 0 24 24">
                   <path strokeLinecap="round" strokeLinejoin="round" strokeWidth={2} d="M6 18L18 6M6 6l12 12" />
                 </svg>
               </button>
          </div>

             <div className="mb-4">
               <label className="block text-sm font-medium mb-2">Create New Category:</label>
               <div className="flex space-x-2">
                 <input
                   type="text"
                   value={newCategoryName}
                   onChange={(e) => setNewCategoryName(e.target.value)}
                   placeholder="e.g., Math, Reading, Work..."
                   className="flex-1 px-3 py-2 bg-white/10 border border-white/20 rounded-lg text-white placeholder-white/50 focus:outline-none focus:border-blue-400/50 focus:bg-white/15 transition-all"
                   onKeyPress={(e) => e.key === 'Enter' && createNewCategory()}
                 />
                 <button
                   onClick={createNewCategory}
                   disabled={!newCategoryName.trim()}
                   className="px-4 py-2 bg-blue-500/30 hover:bg-blue-500/40 disabled:bg-gray-500/20 disabled:text-gray-400 border border-blue-400/50 disabled:border-gray-600/30 rounded-lg transition-all duration-200 font-medium"
                 >
                   Add
                 </button>
               </div>
             </div>
             
            {/* Bulk actions */}
            {allCategories.length > 0 && (
              <div className="mb-3 flex items-center gap-2">
                <button
                  onClick={() => {
                    allCategories.forEach(cat => windowManagerRef.current?.collapseCategory?.(cat));
                  }}
                  className="px-3 py-1.5 text-xs bg-white/10 hover:bg-white/15 border border-white/20 rounded-lg transition-colors"
                >
                  Collapse All
                </button>
                <button
                  onClick={() => {
                    allCategories.forEach(cat => windowManagerRef.current?.expandCategory?.(cat));
                  }}
                  className="px-3 py-1.5 text-xs bg-white/10 hover:bg-white/15 border border-white/20 rounded-lg transition-colors"
                >
                  Expand All
                </button>
              </div>
            )}

             <div className="mb-4">
               <label className="block text-sm font-medium mb-2">Existing Categories ({allCategories.length}):</label>
              <div className="max-h-32 overflow-y-auto space-y-2">
                 {allCategories.map((categoryName) => {
                   const categoryColor = categoryColors[categoryName] || getGroupColor(categoryName, allCategories, categoryColors);
                  const isCollapsed = windowManagerRef.current?.isCategoryCollapsed?.(categoryName) ?? false;
                   return (
                     <div key={categoryName} className="flex items-center space-x-2 p-2 hover:bg-white/5 rounded">
                       <div 
                         className="w-4 h-4 rounded-full border-2 flex-shrink-0"
                         style={{ 
                           backgroundColor: `${categoryColor}60`,
                           borderColor: categoryColor
                         }}
                       ></div>
                       <span className="text-sm flex-1">{categoryName}</span>
                    <button
                      onClick={() => windowManagerRef.current?.collapseCategory?.(categoryName)}
                      className="text-xs px-2 py-1 rounded border text-yellow-300 border-yellow-400/40 hover:bg-yellow-500/10 transition-colors"
                      title="Collapse category windows"
                      disabled={isCollapsed}
                    >
                      Collapse
                    </button>
                    <button
                      onClick={() => windowManagerRef.current?.expandCategory?.(categoryName)}
                      className="text-xs px-2 py-1 rounded border text-emerald-300 border-emerald-400/40 hover:bg-emerald-500/10 transition-colors"
                      title="Expand category windows"
                      disabled={!isCollapsed}
                    >
                      Expand
                    </button>
                       <button
                         onClick={() => deleteCategoryHandler(categoryName)}
                         className="text-red-400 hover:text-red-300 transition-colors p-1 hover:bg-red-500/10 rounded"
                         title="Delete Category"
                       >
                         <svg className="w-4 h-4" fill="none" stroke="currentColor" viewBox="0 0 24 24">
                           <path strokeLinecap="round" strokeLinejoin="round" strokeWidth={2} d="M19 7l-.867 12.142A2 2 0 0116.138 21H7.862a2 2 0 01-1.995-1.858L5 7m5 4v6m4-6v6m1-10V4a1 1 0 00-1-1h-4a1 1 0 00-1 1v3M4 7h16" />
                         </svg>
                       </button>
                     </div>
                   );
                 })}
                 {allCategories.length === 0 && (
                   <div className="text-center text-white/50 py-4">
                     No categories yet. Create one above!
                   </div>
                 )}
               </div>
             </div>
           </div>
         )}

         {/* Category Assignment Panel */}
         {isAssignmentMode && (
           <div className="fixed right-24 top-24 z-40 w-80 bg-black/60 backdrop-blur-xl border border-white/20 rounded-2xl text-white shadow-2xl p-4">
             <div className="flex items-center justify-between mb-4">
               <h3 className="text-lg font-semibold">⚡ Assign to Category</h3>
               <button 
                 onClick={toggleAssignmentMode}
                 className="text-white/70 hover:text-white transition-colors p-1 hover:bg-white/10 rounded-full"
               >
                 <svg className="w-5 h-5" fill="none" stroke="currentColor" viewBox="0 0 24 24">
                   <path strokeLinecap="round" strokeLinejoin="round" strokeWidth={2} d="M6 18L18 6M6 6l12 12" />
                 </svg>
               </button>
             </div>
             
             {selectedCategoryForAssignment ? (
               <div className="mb-4 p-3 bg-green-500/20 border border-green-400/30 rounded-lg">
                 <div className="flex items-center space-x-2">
                   <div 
                     className="w-4 h-4 rounded-full border-2"
                     style={{ 
                       backgroundColor: `${(selectedCategoryForAssignment ? (categoryColors[selectedCategoryForAssignment] || getGroupColor(selectedCategoryForAssignment, allCategories, categoryColors)) : '#6B7280')}60`,
                       borderColor: selectedCategoryForAssignment ? (categoryColors[selectedCategoryForAssignment] || getGroupColor(selectedCategoryForAssignment, allCategories, categoryColors)) : '#6B7280'
                     }}
                   ></div>
                   <span className="font-medium">Selected: {selectedCategoryForAssignment}</span>
                 </div>
                 <div className="text-sm text-green-200 mt-1">
                   Click on any window to assign it to this category
                 </div>
               </div>
             ) : (
               <div className="mb-4">
                 <label className="block text-sm font-medium mb-2">Select Category to Assign:</label>
                 <div className="max-h-32 overflow-y-auto space-y-2">
                   {allCategories.map((categoryName) => {
                     const categoryColor = categoryColors[categoryName] || getGroupColor(categoryName, allCategories, categoryColors);
                     return (
                       <button
                         key={categoryName}
                         onClick={() => selectCategoryForAssignment(categoryName)}
                         className="w-full flex items-center space-x-2 p-2 hover:bg-white/5 rounded transition-colors"
                       >
                         <div 
                           className="w-4 h-4 rounded-full border-2"
                           style={{ 
                             backgroundColor: `${categoryColor}60`,
                             borderColor: categoryColor
                           }}
                         ></div>
                         <span className="text-sm">{categoryName}</span>
                       </button>
                     );
                   })}
                 </div>
               </div>
             )}
           </div>
         )}

        {/* Categories Panel (compact, collapsible) */}
        {allCategories.length > 0 && (
          <div className="fixed right-4 bottom-4 z-40 bg-black/60 backdrop-blur-xl border border-white/20 rounded-2xl text-white shadow-2xl p-3 w-72">
            <div className="flex items-center justify-between mb-2">
              <h4 className="text-sm font-semibold">📂 Categories</h4>
              <button
                onClick={() => setIsCategoriesPanelCollapsed(!isCategoriesPanelCollapsed)}
                className="p-1 rounded hover:bg-white/10 text-white/80 hover:text-white transition-colors"
                title={isCategoriesPanelCollapsed ? 'Expand panel' : 'Collapse panel'}
              >
                <svg className={`w-4 h-4 transition-transform ${isCategoriesPanelCollapsed ? 'rotate-180' : ''}`} fill="none" stroke="currentColor" viewBox="0 0 24 24">
                  <path strokeLinecap="round" strokeLinejoin="round" strokeWidth={2} d="M19 9l-7 7-7-7" />
                </svg>
              </button>
            </div>
            {!isCategoriesPanelCollapsed && (
              <div className="space-y-2 max-h-40 overflow-y-auto pr-1">
                {allCategories.map((categoryName) => {
                  const categoryColor = categoryColors[categoryName] || getGroupColor(categoryName, allCategories, categoryColors);
                  const windowsInCategory = windowManagerRef.current?.getWindows?.()?.filter(w => w.group === categoryName).length || 0;
                  return (
                    <div key={categoryName} className="flex items-center space-x-3">
                      <div 
                        className="w-4 h-4 rounded-full border-2 flex-shrink-0 shadow-sm"
                        style={{ 
                          backgroundColor: `${categoryColor}60`,
                          borderColor: categoryColor,
                          boxShadow: `0 0 6px ${categoryColor}30`
                        }}
                      ></div>
                      <div className="flex-1 truncate">
                        <span className="text-sm font-medium">{categoryName}</span>
                        <span className="text-xs text-white/60 ml-2">({windowsInCategory})</span>
                      </div>
                    </div>
                  );
                })}

                {(windowManagerRef.current?.getCollapsedCategories?.() || []).length > 0 && (
                  <div className="pt-2 border-t border-white/10">
                    <div className="text-xs text-white/70 mb-2">Folders</div>
                    <div className="flex flex-row flex-wrap gap-2">
                      {(windowManagerRef.current?.getCollapsedCategories?.() || []).map((cat) => {
                        const color = categoryColors[cat] || getGroupColor(cat, allCategories, categoryColors);
                        const count = windowManagerRef.current?.getWindows?.()?.filter(w => w.group === cat).length || 0;
                        return (
                          <button
                            key={cat}
                            onClick={() => windowManagerRef.current?.expandCategory?.(cat)}
                            className="px-2 py-1 bg-black/40 backdrop-blur-md border border-white/10 rounded-md text-white flex items-center gap-2 hover:bg-black/35 transition-colors"
                            title={`Expand ${cat}`}
                          >
                            <div className="w-3 h-3 rounded-full border-2" style={{ backgroundColor: `${color}60`, borderColor: color }}></div>
                            <span className="text-xs font-medium truncate max-w-[80px]">{cat}</span>
                            <span className="text-[10px] text-white/70">{count}</span>
                          </button>
                        );
                      })}
                    </div>
                  </div>
                )}
              </div>
            )}
          </div>
        )}

         {/* Image Drop Zone - Fixed Position */}
         <div className="fixed top-4 right-4 z-50" onClick={(e) => e.stopPropagation()}>
          {isImageDropMinimized ? (
            /* Collapsed - Circular Icon */
            <button
              onClick={() => setIsImageDropMinimized(false)}
              className="w-16 h-16 bg-white/10 backdrop-blur-xl border border-white/20 rounded-2xl text-white shadow-2xl flex items-center justify-center transition-all duration-300 hover:scale-110 hover:bg-white/20 group"
              title="Open Image Upload"
            >
              <svg className="w-8 h-8 transition-transform duration-300 group-hover:scale-110" fill="none" stroke="currentColor" viewBox="0 0 24 24">
                <path strokeLinecap="round" strokeLinejoin="round" strokeWidth={2} d="M4 16l4.586-4.586a2 2 0 012.828 0L16 16m-2-2l1.586-1.586a2 2 0 012.828 0L20 14m-6-6h.01M6 20h12a2 2 0 002-2V6a2 2 0 00-2-2H6a2 2 0 00-2 2v12a2 2 0 002 2z" />
              </svg>
            </button>
          ) : (
            /* Expanded - Full Drop Zone */
            <div className="bg-white/10 backdrop-blur-xl border border-white/20 rounded-2xl text-white shadow-2xl w-36 h-36 transition-all duration-300">
              <div className="flex items-center justify-between p-3 pb-1">
                <h2 className="text-sm font-semibold break-words">Upload</h2>
                <button
                  onClick={() => setIsImageDropMinimized(true)}
                  className="text-white/70 hover:text-white transition-colors p-1 hover:bg-white/10 rounded-full"
                  title="Collapse"
                >
                  <svg className="w-4 h-4" fill="none" stroke="currentColor" viewBox="0 0 24 24">
                    <path strokeLinecap="round" strokeLinejoin="round" strokeWidth={2} d="M5 15l7-7 7 7" />
                  </svg>
                </button>
              </div>
                <div className="px-6 pb-3">
                  <ImageDropZone 
                    onImageUpload={handleImageUpload} 
                    onMultipleImageUpload={handleMultipleImageUpload}
                  />
                </div>
            </div>
          )}
        </div>


        {/* Desktop Content - Hidden */}
        <div className="hidden absolute top-6 left-6 z-10">
          {isDesktopMinimized ? (
            /* Minimized - Circular Icon */
            <button
              onClick={() => setIsDesktopMinimized(false)}
              className="w-16 h-16 bg-white/10 backdrop-blur-xl border border-white/20 rounded-full text-white shadow-2xl flex items-center justify-center transition-all duration-300 hover:scale-110 hover:bg-white/20 group"
              title="Open Jarvis Desktop"
            >
              <div className="w-6 h-6 bg-gradient-to-br from-blue-400 to-purple-500 rounded-lg flex items-center justify-center transition-transform duration-300 group-hover:scale-110">
                <div className="w-3 h-3 bg-white rounded-full opacity-80"></div>
              </div>
            </button>
          ) : (
            /* Expanded - Full Desktop */
            <div className="bg-white/10 backdrop-blur-xl border border-white/20 rounded-3xl p-8 text-white shadow-2xl transition-all duration-300">
              <div className="flex items-center justify-between mb-6">
                <div className="flex items-center">
              <div className="w-8 h-8 bg-gradient-to-br from-blue-400 to-purple-500 rounded-xl mr-3 flex items-center justify-center">
                <div className="w-4 h-4 bg-white rounded-full opacity-80"></div>
              </div>
              <h1 className="text-3xl font-bold bg-gradient-to-r from-white to-blue-200 bg-clip-text text-transparent">
                Jarvis Desktop
              </h1>
                </div>
                <button
                  onClick={() => setIsDesktopMinimized(true)}
                  className="text-white/70 hover:text-white transition-colors p-1 hover:bg-white/10 rounded-full"
                  title="Minimize"
                >
                  <svg className="w-4 h-4" fill="none" stroke="currentColor" viewBox="0 0 24 24">
                    <path strokeLinecap="round" strokeLinejoin="round" strokeWidth={2} d="M5 15l7-7 7 7" />
                  </svg>
                </button>
            </div>
            <div className="space-y-3">
              <div className="flex items-center gap-2">
              <button
                onClick={openInputWindow}
                  className="group flex-1 px-6 py-4 bg-gradient-to-r from-blue-500/60 to-indigo-600/60 hover:from-blue-500/80 hover:to-indigo-600/80 rounded-2xl transition-all duration-300 transform hover:scale-105 hover:shadow-xl backdrop-blur-sm border border-white/10"
              >
                <div className="flex items-center">
                  <div className="w-3 h-3 bg-blue-400 rounded-full mr-3 group-hover:animate-pulse"></div>
                  <span className="font-semibold">Open Input Window</span>
                </div>
              </button>
                {openWindows.has('input-window') && (
                  <button
                    onClick={() => toggleMinimize('input-window')}
                    className="px-3 py-4 bg-blue-500/40 hover:bg-blue-500/60 rounded-xl transition-all duration-200 border border-white/10"
                    title={minimizedWindows.has('input-window') ? 'Restore' : 'Minimize'}
                  >
                    <span className="text-sm font-bold">{minimizedWindows.has('input-window') ? '+' : '−'}</span>
                  </button>
                )}
              </div>
              <div className="flex items-center gap-2">
              <button
                onClick={openAIWindow}
                  className="group flex-1 px-6 py-4 bg-gradient-to-r from-emerald-500/60 to-green-600/60 hover:from-emerald-500/80 hover:to-green-600/80 rounded-2xl transition-all duration-300 transform hover:scale-105 hover:shadow-xl backdrop-blur-sm border border-white/10"
              >
                <div className="flex items-center">
                  <div className="w-3 h-3 bg-emerald-400 rounded-full mr-3 group-hover:animate-pulse"></div>
                  <span className="font-semibold">Open AI Window</span>
                </div>
              </button>
                {openWindows.has('ai-window') && (
                  <button
                    onClick={() => toggleMinimize('ai-window')}
                    className="px-3 py-4 bg-emerald-500/40 hover:bg-emerald-500/60 rounded-xl transition-all duration-200 border border-white/10"
                    title={minimizedWindows.has('ai-window') ? 'Restore' : 'Minimize'}
                  >
                    <span className="text-sm font-bold">{minimizedWindows.has('ai-window') ? '+' : '−'}</span>
                  </button>
                )}
              </div>
              <div className="flex items-center gap-2">
              <button
                onClick={openUserNotesWindow}
                  className="group flex-1 px-6 py-4 bg-gradient-to-r from-blue-500/60 to-indigo-600/60 hover:from-blue-500/80 hover:to-indigo-600/80 rounded-2xl transition-all duration-300 transform hover:scale-105 hover:shadow-xl backdrop-blur-sm border border-white/10"
              >
                <div className="flex items-center">
                  <div className="w-3 h-3 bg-blue-400 rounded-full mr-3 group-hover:animate-pulse"></div>
                  <span className="font-semibold">Open Personal Notes</span>
                </div>
              </button>
                {openWindows.has('user-notes-window') && (
                  <button
                    onClick={() => toggleMinimize('user-notes-window')}
                    className="px-3 py-4 bg-blue-500/40 hover:bg-blue-500/60 rounded-xl transition-all duration-200 border border-white/10"
                    title={minimizedWindows.has('user-notes-window') ? 'Restore' : 'Minimize'}
                  >
                    <span className="text-sm font-bold">{minimizedWindows.has('user-notes-window') ? '+' : '−'}</span>
                  </button>
                )}
              </div>
              <div className="flex items-center gap-2">
              <button
                onClick={openSystemOutputWindow}
                  className="group flex-1 px-6 py-4 bg-gradient-to-r from-green-500/60 to-emerald-600/60 hover:from-green-500/80 hover:to-emerald-600/80 rounded-2xl transition-all duration-300 transform hover:scale-105 hover:shadow-xl backdrop-blur-sm border border-white/10"
              >
                <div className="flex items-center">
                  <div className="w-3 h-3 bg-green-400 rounded-full mr-3 group-hover:animate-pulse"></div>
                  <span className="font-semibold">Open System Output</span>
                </div>
              </button>
                {openWindows.has('system-output-window') && (
                  <button
                    onClick={() => toggleMinimize('system-output-window')}
                    className="px-3 py-4 bg-green-500/40 hover:bg-green-500/60 rounded-xl transition-all duration-200 border border-white/10"
                    title={minimizedWindows.has('system-output-window') ? 'Restore' : 'Minimize'}
                  >
                    <span className="text-sm font-bold">{minimizedWindows.has('system-output-window') ? '+' : '−'}</span>
                  </button>
                )}
              </div>
              <div className="flex items-center gap-2">
              <button
                onClick={openGraphWindow}
                  className="group flex-1 px-6 py-4 bg-gradient-to-r from-purple-500/60 to-pink-600/60 hover:from-purple-500/80 hover:to-pink-600/80 rounded-2xl transition-all duration-300 transform hover:scale-105 hover:shadow-xl backdrop-blur-sm border border-white/10"
              >
                <div className="flex items-center">
                  <div className="w-3 h-3 bg-purple-400 rounded-full mr-3 group-hover:animate-pulse"></div>
                  <span className="font-semibold">Open Line Graph</span>
                </div>
              </button>
                {openWindows.has('graph-window') && (
                  <button
                    onClick={() => toggleMinimize('graph-window')}
                    className="px-3 py-4 bg-purple-500/40 hover:bg-purple-500/60 rounded-xl transition-all duration-200 border border-white/10"
                    title={minimizedWindows.has('graph-window') ? 'Restore' : 'Minimize'}
                  >
                    <span className="text-sm font-bold">{minimizedWindows.has('graph-window') ? '+' : '−'}</span>
                  </button>
                )}
              </div>
              <div className="flex items-center gap-2">
              <button
                onClick={openBarGraphWindow}
                  className="group flex-1 px-6 py-4 bg-gradient-to-r from-orange-500/60 to-red-600/60 hover:from-orange-500/80 hover:to-red-600/80 rounded-2xl transition-all duration-300 transform hover:scale-105 hover:shadow-xl backdrop-blur-sm border border-white/10"
              >
                <div className="flex items-center">
                  <div className="w-3 h-3 bg-orange-400 rounded-full mr-3 group-hover:animate-pulse"></div>
                  <span className="font-semibold">Open Bar Graph</span>
                </div>
              </button>
                {openWindows.has('bar-graph-window') && (
                  <button
                    onClick={() => toggleMinimize('bar-graph-window')}
                    className="px-3 py-4 bg-orange-500/40 hover:bg-orange-500/60 rounded-xl transition-all duration-200 border border-white/10"
                    title={minimizedWindows.has('bar-graph-window') ? 'Restore' : 'Minimize'}
                  >
                    <span className="text-sm font-bold">{minimizedWindows.has('bar-graph-window') ? '+' : '−'}</span>
                  </button>
                )}
              </div>
              <div className="flex items-center gap-2">
              <button
                onClick={openPieChartWindow}
                  className="group flex-1 px-6 py-4 bg-gradient-to-r from-pink-500/60 to-purple-600/60 hover:from-pink-500/80 hover:to-purple-600/80 rounded-2xl transition-all duration-300 transform hover:scale-105 hover:shadow-xl backdrop-blur-sm border border-white/10"
              >
                <div className="flex items-center">
                  <div className="w-3 h-3 bg-pink-400 rounded-full mr-3 group-hover:animate-pulse"></div>
                  <span className="font-semibold">Open Pie Chart</span>
                </div>
              </button>
                {openWindows.has('pie-chart-window') && (
                  <button
                    onClick={() => toggleMinimize('pie-chart-window')}
                    className="px-3 py-4 bg-pink-500/40 hover:bg-pink-500/60 rounded-xl transition-all duration-200 border border-white/10"
                    title={minimizedWindows.has('pie-chart-window') ? 'Restore' : 'Minimize'}
                  >
                    <span className="text-sm font-bold">{minimizedWindows.has('pie-chart-window') ? '+' : '−'}</span>
                  </button>
                )}
              </div>
              <button
                onClick={openPreloadedImageWindow}
                className="group block w-full px-6 py-4 bg-gradient-to-r from-teal-500/60 to-cyan-600/60 hover:from-teal-500/80 hover:to-cyan-600/80 rounded-2xl transition-all duration-300 transform hover:scale-105 hover:shadow-xl backdrop-blur-sm border border-white/10"
              >
                <div className="flex items-center">
                  <div className="w-3 h-3 bg-teal-400 rounded-full mr-3 group-hover:animate-pulse"></div>
                  <span className="font-semibold">Open Sample Image</span>
                </div>
              </button>
              
              <button
                onClick={testMarkdownFeatures}
                className="group block w-full px-6 py-4 bg-gradient-to-r from-purple-500/60 to-pink-600/60 hover:from-purple-500/80 hover:to-pink-600/80 rounded-2xl transition-all duration-300 transform hover:scale-105 hover:shadow-xl backdrop-blur-sm border border-white/10 mt-4"
              >
                <div className="flex items-center">
                  <div className="w-3 h-3 bg-purple-400 rounded-full mr-3 group-hover:animate-pulse"></div>
                  <span className="font-semibold">🎉 Test Markdown Features</span>
            </div>
              </button>
              
              <button
                onClick={testResizingFeatures}
                className="group block w-full px-6 py-4 bg-gradient-to-r from-orange-500/60 to-red-600/60 hover:from-orange-500/80 hover:to-red-600/80 rounded-2xl transition-all duration-300 transform hover:scale-105 hover:shadow-xl backdrop-blur-sm border border-white/10 mt-4"
              >
                <div className="flex items-center">
                  <div className="w-3 h-3 bg-orange-400 rounded-full mr-3 group-hover:animate-pulse"></div>
                  <span className="font-semibold">🎯 Test 4-Corner Resizing</span>
          </div>
              </button>

              <button
                onClick={testNotificationSystem}
                className="group block w-full px-6 py-4 bg-gradient-to-r from-cyan-500/60 to-blue-600/60 hover:from-cyan-500/80 hover:to-blue-600/80 rounded-2xl transition-all duration-300 transform hover:scale-105 hover:shadow-xl backdrop-blur-sm border border-white/10 mt-4"
              >
                <div className="flex items-center">
                  <div className="w-3 h-3 bg-cyan-400 rounded-full mr-3 group-hover:animate-pulse"></div>
                  <span className="font-semibold">💬 Test Bottom Notifications</span>
                </div>
              </button>

              <button
                onClick={testBottomChatSystem}
                className="group block w-full px-6 py-4 bg-gradient-to-r from-teal-500/60 to-cyan-600/60 hover:from-teal-500/80 hover:to-cyan-600/80 rounded-2xl transition-all duration-300 transform hover:scale-105 hover:shadow-xl backdrop-blur-sm border border-white/10 mt-4"
              >
                <div className="flex items-center">
                  <div className="w-3 h-3 bg-teal-400 rounded-full mr-3 group-hover:animate-pulse"></div>
                  <span className="font-semibold">💬 Test Bottom Chat System</span>
                </div>
              </button>

              <button
                onClick={testMixedWindowsOrganize}
                className="group block w-full px-6 py-4 bg-gradient-to-r from-blue-500/60 to-cyan-600/60 hover:from-blue-500/80 hover:to-cyan-600/80 rounded-2xl transition-all duration-300 transform hover:scale-105 hover:shadow-xl backdrop-blur-sm border border-white/10 mt-4"
              >
                <div className="flex items-center">
                  <div className="w-3 h-3 bg-blue-400 rounded-full mr-3 group-hover:animate-pulse"></div>
                  <span className="font-semibold">🪟 Test Mixed Windows + Organize</span>
                </div>
              </button>

              <button
                onClick={testCategoryFeatures}
                className="group block w-full px-6 py-4 bg-gradient-to-r from-emerald-500/60 to-teal-600/60 hover:from-emerald-500/80 hover:to-teal-600/80 rounded-2xl transition-all duration-300 transform hover:scale-105 hover:shadow-xl backdrop-blur-sm border border-white/10 mt-4"
              >
                <div className="flex items-center">
                  <div className="w-3 h-3 bg-emerald-400 rounded-full mr-3 group-hover:animate-pulse"></div>
                  <span className="font-semibold">🏷️ Test Category System + Assignment</span>
                </div>
              </button>
            </div>
            </div>
          )}
        </div>
      </WindowManager>

      {/* Bottom Chat System */}
      <BottomChatNotifications />
    </div>
  );
}<|MERGE_RESOLUTION|>--- conflicted
+++ resolved
@@ -16,9 +16,7 @@
 import { ImageDropZone } from './components/imageDropZone';
 import { ImageViewer } from './components/imageViewer';
 import { DebugSidebar } from './components/debugSidebar';
-<<<<<<< HEAD
 import { MarkdownText } from './components/markdownText';
-=======
 import { ChatWindow, BottomChatNotifications } from './components/chat';
 
 // Color palette for groups (shared with WindowManager)
@@ -78,7 +76,6 @@
   
   return selectedColor;
 };
->>>>>>> 19038c13
 
 export function MainUI() {
   const windowManagerRef = useRef<WindowManagerRef>(null);
@@ -88,7 +85,7 @@
   const [minimizedWindows, setMinimizedWindows] = useState<Set<string>>(new Set());
   const [isImageDropMinimized, setIsImageDropMinimized] = useState(false);
   const [isDesktopMinimized, setIsDesktopMinimized] = useState(false);
-  const [showDebugSidebar, setShowDebugSidebar] = useState(false);
+  const [showDebugSidebar, ] = useState(false);
   const [isSearching, setIsSearching] = useState(false);
   // Category Organizer state
   const [isCategoryOrganizerOpen, setIsCategoryOrganizerOpen] = useState(false);
@@ -343,13 +340,9 @@
           // Subsequent windows: Calculate optimal packing area by analyzing available space
           const padding = 20;
           const minGap = 40;
-          const availableWidth = screenWidth * 0.95 - padding * 2; // 95% minus padding
-          const availableHeight = screenHeight - padding * 2;
           
           // Find the largest available rectangular area for optimal packing
           let bestFitArea = minArea; // Start with minimum
-          let bestWidth = 0;
-          let bestHeight = 0;
           
           // Test different sizes within the min/max area constraints, starting from max and working down
           for (let testArea = maxArea; testArea >= minArea; testArea -= (maxArea - minArea) / 20) {
@@ -578,19 +571,7 @@
     });
   };
 
-  const openChatWindow = () => {
-    windowManagerRef.current?.openWindow({
-      id: 'chat-window',
-      title: 'Chat with Jarvis',
-      component: ChatWindow,
-      isFullscreen: false,
-      isMinimized: false,
-      x: 0,
-      y: 0,
-      width: 450,
-      height: 600
-    });
-  };
+
 
 
   const openPreloadedImageWindow = () => {
