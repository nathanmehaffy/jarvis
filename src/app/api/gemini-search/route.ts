import { NextRequest } from 'next/server';

export async function POST(request: NextRequest) {
  try {
    console.log('[API] /api/gemini-search POST hit');
    const body = await request.json().catch(() => ({}));
    const { query } = body;

    if (!process.env.GEMINI_API_KEY) {
      console.error('[API] Missing GEMINI_API_KEY environment variable');
      return new Response(JSON.stringify({ error: 'Missing GEMINI_API_KEY' }), { status: 500 });
    }

    if (!query || typeof query !== 'string') {
      console.error('[API] Missing or invalid query parameter', { query });
      return new Response(JSON.stringify({ error: 'Missing or invalid query parameter' }), { status: 400 });
    }

    console.log('[API] Making Gemini API request', { query });

<<<<<<< HEAD
    const prompt = `You are a search assistant for Jarvis. Given the user's query, generate a comprehensive but concise response using real-time search results. Structure output as markdown for readability.

Query: ${query}
=======
    const intent = (() => {
      const q = (query as string).toLowerCase();
      if (/example|practice|problem|problems|exercise|exercises|compute|evaluate|solve/.test(q)) return 'examples';
      if (/what is|define|explain|overview|introduction/.test(q)) return 'explain';
      return 'mixed';
    })();

    const prompt = intent === 'examples'
      ? `Return EXACTLY TWO worked examples in GitHub-Flavored Markdown with LaTeX.
Topic: ${query}

Formatting rules (hard requirements):
- Begin immediately with "## Example 1:" followed by the first problem; NO preface text
- Then "## Example 2:"; NO concluding paragraphs
- Use LaTeX for all math (inline $...$, display $$...$$)
- Keep steps compact; include the final answer clearly
- Use proper LaTeX for matrices (\\begin{bmatrix} ... \\end{bmatrix}) when needed
`
      : `Provide a concise explanation in GitHub-Flavored Markdown with LaTeX for: ${query}

Requirements:
- Use headings and bullet points where helpful
- Use LaTeX for all equations (inline $...$, display $$...$$)
- For matrices/vectors, use LaTeX environments (e.g., \\begin{bmatrix} ... \\end{bmatrix})
- If user intent implies examples, include 1-2 short ones; otherwise focus on explanation
`;
>>>>>>> 19038c13

Rules:
- Start with a direct answer.
- Use bullet points for lists.
- Cite sources with [1], [2], etc.
- Keep response under 1000 words.
- If query implies tools, suggest them but don't execute.

Example:
Query: Best AI tools 2025
Output: # Top AI Tools for 2025

Based on current trends:

- **Grok**: Advanced reasoning [1]
- **Claude**: Creative writing [2]

Sources:
[1] x.ai
[2] anthropic.com`;

    const response = await fetch(`https://generativelanguage.googleapis.com/v1beta/models/gemini-1.5-flash-latest:generateContent?key=${process.env.GEMINI_API_KEY}`, {
      method: 'POST',
      headers: {
        'Content-Type': 'application/json',
      },
      body: JSON.stringify({
        contents: [{
          parts: [{
            text: prompt
          }]
        }],
        generationConfig: {
          temperature: 0.7,
          maxOutputTokens: 2048,
        },
        systemInstruction: {
          parts: [{
            text: 'You are a helpful AI assistant providing factual, well-researched responses. When providing information, cite sources when possible and maintain objectivity.'
          }]
        }
      })
    });

    if (!response.ok) {
      const text = await response.text();
      console.error('[API] Gemini API error', { status: response.status, statusText: response.statusText, detail: text });
      return new Response(JSON.stringify({ error: `Gemini API error: ${response.status} ${response.statusText}`, detail: text }), { status: 502 });
    }

    const data = await response.json();
    console.log('[API] Gemini API response received', { hasData: !!data });

    if (!data.candidates || !data.candidates[0] || !data.candidates[0].content) {
      console.error('[API] Invalid response format from Gemini API', { data });
      return new Response(JSON.stringify({ error: 'Invalid response format from Gemini API' }), { status: 502 });
    }

    let text = data.candidates[0].content.parts?.[0]?.text as string | undefined;
    if (!text) {
      console.error('[API] Empty response from Gemini API', { data });
      return new Response(JSON.stringify({ error: 'Empty response from Gemini API' }), { status: 502 });
    }

    // Post-process: convert common HTML tags to Markdown/LaTeX just in case
    const toLatexMarkdown = (input: string): string => {
      let s = input;
      // Remove placeholder comments
      s = s.replace(/<!--\s*Placeholder[^>]*-->/gi, '');
      // Basic HTML -> Markdown
      s = s.replace(/<strong>([\s\S]*?)<\/strong>/gi, '**$1**');
      s = s.replace(/<b>([\s\S]*?)<\/b>/gi, '**$1**');
      s = s.replace(/<em>([\s\S]*?)<\/em>/gi, '*$1*');
      s = s.replace(/<i>([\s\S]*?)<\/i>/gi, '*$1*');
      // Sub/Sup -> LaTeX
      s = s.replace(/<sub>([\s\S]*?)<\/sub>/gi, '_{$1}');
      s = s.replace(/<sup>([\s\S]*?)<\/sup>/gi, '^{@$1@}');
      // Ensure braces in superscripts don't conflict with replacement
      s = s.replace(/\^\{@([\s\S]*?)@\}/g, '^{$1}');
      // Common math symbols
      s = s.replace(/∫/g, '\\int ');
      s = s.replace(/∞/g, '\\infty ');
      s = s.replace(/±/g, '\\pm ');
      // Matrix HTML fallbacks to LaTeX bmatrix if present
      s = s.replace(/<table[\s\S]*?<\/table>/gi, (match) => {
        try {
          const rows = Array.from(match.matchAll(/<tr[\s\S]*?<\/tr>/gi)).map(r => r[0]);
          const cells = rows.map(r => Array.from(r.matchAll(/<t[dh][^>]*>([\s\S]*?)<\/t[dh]>/gi)).map(c => c[1].trim()));
          const latexRows = cells.map(r => r.join(' & ')).join(' \\ ');
          return `\n\n$$\\begin{bmatrix} ${latexRows} \\end{bmatrix}$$\n\n`;
        } catch {
          return match;
        }
      });
      // Collapse accidental double spaces
      s = s.replace(/\s{2,}/g, ' ');
      return s;
    };

    text = toLatexMarkdown(text);

    // If examples were requested, strip any preface before the first Example 1 heading
    if (intent === 'examples') {
      const startIdx = text.search(/(^|\n)\s*(##\s*Example\s*1\b|\*\*Example\s*1\*\*|Example\s*1\s*:)/i);
      if (startIdx > 0) {
        text = text.slice(startIdx).trimStart();
      }
      // Ensure it does not end with extra meta commentary
      // If there is text after Example 2 block separated by "---" or lines like "Notes:", drop it
      const endIdx = text.search(/\n\s*#+\s*(References|Notes|Further Reading)\b/i);
      if (endIdx > 0) {
        text = text.slice(0, endIdx).trimEnd();
      }
    }

    console.log('[API] /api/gemini-search success', { responseLength: text.length });
    return Response.json({ result: text });
  } catch (error) {
    console.error('[API] /api/gemini-search error', error);
    return new Response(JSON.stringify({ error: error instanceof Error ? error.message : String(error) }), { status: 500 });
  }
}<|MERGE_RESOLUTION|>--- conflicted
+++ resolved
@@ -18,11 +18,6 @@
 
     console.log('[API] Making Gemini API request', { query });
 
-<<<<<<< HEAD
-    const prompt = `You are a search assistant for Jarvis. Given the user's query, generate a comprehensive but concise response using real-time search results. Structure output as markdown for readability.
-
-Query: ${query}
-=======
     const intent = (() => {
       const q = (query as string).toLowerCase();
       if (/example|practice|problem|problems|exercise|exercises|compute|evaluate|solve/.test(q)) return 'examples';
@@ -49,27 +44,6 @@
 - For matrices/vectors, use LaTeX environments (e.g., \\begin{bmatrix} ... \\end{bmatrix})
 - If user intent implies examples, include 1-2 short ones; otherwise focus on explanation
 `;
->>>>>>> 19038c13
-
-Rules:
-- Start with a direct answer.
-- Use bullet points for lists.
-- Cite sources with [1], [2], etc.
-- Keep response under 1000 words.
-- If query implies tools, suggest them but don't execute.
-
-Example:
-Query: Best AI tools 2025
-Output: # Top AI Tools for 2025
-
-Based on current trends:
-
-- **Grok**: Advanced reasoning [1]
-- **Claude**: Creative writing [2]
-
-Sources:
-[1] x.ai
-[2] anthropic.com`;
 
     const response = await fetch(`https://generativelanguage.googleapis.com/v1beta/models/gemini-1.5-flash-latest:generateContent?key=${process.env.GEMINI_API_KEY}`, {
       method: 'POST',
@@ -128,7 +102,7 @@
       s = s.replace(/<sub>([\s\S]*?)<\/sub>/gi, '_{$1}');
       s = s.replace(/<sup>([\s\S]*?)<\/sup>/gi, '^{@$1@}');
       // Ensure braces in superscripts don't conflict with replacement
-      s = s.replace(/\^\{@([\s\S]*?)@\}/g, '^{$1}');
+      s = s.replace(/\^\{@[\s\S]*?@\}/g, '^{$1}');
       // Common math symbols
       s = s.replace(/∫/g, '\\int ');
       s = s.replace(/∞/g, '\\infty ');
@@ -139,7 +113,7 @@
           const rows = Array.from(match.matchAll(/<tr[\s\S]*?<\/tr>/gi)).map(r => r[0]);
           const cells = rows.map(r => Array.from(r.matchAll(/<t[dh][^>]*>([\s\S]*?)<\/t[dh]>/gi)).map(c => c[1].trim()));
           const latexRows = cells.map(r => r.join(' & ')).join(' \\ ');
-          return `\n\n$$\\begin{bmatrix} ${latexRows} \\end{bmatrix}$$\n\n`;
+          return `\n\n$$\\begin{bmatrix} ${latexRows} \\\\ end{bmatrix}$$\\n\n`;
         } catch {
           return match;
         }
