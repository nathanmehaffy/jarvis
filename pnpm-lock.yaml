lockfileVersion: '9.0'

settings:
  autoInstallPeers: true
  excludeLinksFromLockfile: false

importers:

  .:
    dependencies:
      '@matejmazur/react-katex':
        specifier: ^3.1.3
        version: 3.1.3(katex@0.16.22)(react@19.1.0)
      '@types/katex':
        specifier: ^0.16.7
        version: 0.16.7
      katex:
        specifier: ^0.16.22
        version: 0.16.22
      mathjax:
        specifier: ^3.2.2
        version: 3.2.2
      next:
        specifier: 15.5.3
        version: 15.5.3(react-dom@19.1.0(react@19.1.0))(react@19.1.0)
      react:
        specifier: 19.1.0
        version: 19.1.0
      react-dom:
        specifier: 19.1.0
        version: 19.1.0(react@19.1.0)
<<<<<<< HEAD
      react-markdown:
        specifier: ^9.0.1
        version: 9.1.0(@types/react@19.1.13)(react@19.1.0)
=======
      react-katex:
        specifier: ^3.1.0
        version: 3.1.0(prop-types@15.8.1)(react@19.1.0)
      react-markdown:
        specifier: ^10.1.0
        version: 10.1.0(@types/react@19.1.13)(react@19.1.0)
      remark-gfm:
        specifier: ^4.0.1
        version: 4.0.1
>>>>>>> 3af8597e
    devDependencies:
      '@eslint/eslintrc':
        specifier: ^3
        version: 3.3.1
      '@tailwindcss/postcss':
        specifier: ^4
        version: 4.1.13
      '@types/node':
        specifier: ^20
        version: 20.19.17
      '@types/react':
        specifier: ^19
        version: 19.1.13
      '@types/react-dom':
        specifier: ^19
        version: 19.1.9(@types/react@19.1.13)
      eslint:
        specifier: ^9
        version: 9.36.0(jiti@2.5.1)
      eslint-config-next:
        specifier: 15.5.3
        version: 15.5.3(eslint@9.36.0(jiti@2.5.1))(typescript@5.9.2)
      tailwindcss:
        specifier: ^4
        version: 4.1.13
      typescript:
        specifier: ^5
        version: 5.9.2

packages:

  '@alloc/quick-lru@5.2.0':
    resolution: {integrity: sha512-UrcABB+4bUrFABwbluTIBErXwvbsU/V7TZWfmbgJfbkwiBuziS9gxdODUyuiecfdGQ85jglMW6juS3+z5TsKLw==}
    engines: {node: '>=10'}

  '@emnapi/core@1.5.0':
    resolution: {integrity: sha512-sbP8GzB1WDzacS8fgNPpHlp6C9VZe+SJP3F90W9rLemaQj2PzIuTEl1qDOYQf58YIpyjViI24y9aPWCjEzY2cg==}

  '@emnapi/runtime@1.5.0':
    resolution: {integrity: sha512-97/BJ3iXHww3djw6hYIfErCZFee7qCtrneuLa20UXFCOTCfBM2cvQHjWJ2EG0s0MtdNwInarqCTz35i4wWXHsQ==}

  '@emnapi/wasi-threads@1.1.0':
    resolution: {integrity: sha512-WI0DdZ8xFSbgMjR1sFsKABJ/C5OnRrjT06JXbZKexJGrDuPTzZdDYfFlsgcCXCyf+suG5QU2e/y1Wo2V/OapLQ==}

  '@eslint-community/eslint-utils@4.9.0':
    resolution: {integrity: sha512-ayVFHdtZ+hsq1t2Dy24wCmGXGe4q9Gu3smhLYALJrr473ZH27MsnSL+LKUlimp4BWJqMDMLmPpx/Q9R3OAlL4g==}
    engines: {node: ^12.22.0 || ^14.17.0 || >=16.0.0}
    peerDependencies:
      eslint: ^6.0.0 || ^7.0.0 || >=8.0.0

  '@eslint-community/regexpp@4.12.1':
    resolution: {integrity: sha512-CCZCDJuduB9OUkFkY2IgppNZMi2lBQgD2qzwXkEia16cge2pijY/aXi96CJMquDMn3nJdlPV1A5KrJEXwfLNzQ==}
    engines: {node: ^12.0.0 || ^14.0.0 || >=16.0.0}

  '@eslint/config-array@0.21.0':
    resolution: {integrity: sha512-ENIdc4iLu0d93HeYirvKmrzshzofPw6VkZRKQGe9Nv46ZnWUzcF1xV01dcvEg/1wXUR61OmmlSfyeyO7EvjLxQ==}
    engines: {node: ^18.18.0 || ^20.9.0 || >=21.1.0}

  '@eslint/config-helpers@0.3.1':
    resolution: {integrity: sha512-xR93k9WhrDYpXHORXpxVL5oHj3Era7wo6k/Wd8/IsQNnZUTzkGS29lyn3nAT05v6ltUuTFVCCYDEGfy2Or/sPA==}
    engines: {node: ^18.18.0 || ^20.9.0 || >=21.1.0}

  '@eslint/core@0.15.2':
    resolution: {integrity: sha512-78Md3/Rrxh83gCxoUc0EiciuOHsIITzLy53m3d9UyiW8y9Dj2D29FeETqyKA+BRK76tnTp6RXWb3pCay8Oyomg==}
    engines: {node: ^18.18.0 || ^20.9.0 || >=21.1.0}

  '@eslint/eslintrc@3.3.1':
    resolution: {integrity: sha512-gtF186CXhIl1p4pJNGZw8Yc6RlshoePRvE0X91oPGb3vZ8pM3qOS9W9NGPat9LziaBV7XrJWGylNQXkGcnM3IQ==}
    engines: {node: ^18.18.0 || ^20.9.0 || >=21.1.0}

  '@eslint/js@9.36.0':
    resolution: {integrity: sha512-uhCbYtYynH30iZErszX78U+nR3pJU3RHGQ57NXy5QupD4SBVwDeU8TNBy+MjMngc1UyIW9noKqsRqfjQTBU2dw==}
    engines: {node: ^18.18.0 || ^20.9.0 || >=21.1.0}

  '@eslint/object-schema@2.1.6':
    resolution: {integrity: sha512-RBMg5FRL0I0gs51M/guSAj5/e14VQ4tpZnQNWwuDT66P14I43ItmPfIZRhO9fUVIPOAQXU47atlywZ/czoqFPA==}
    engines: {node: ^18.18.0 || ^20.9.0 || >=21.1.0}

  '@eslint/plugin-kit@0.3.5':
    resolution: {integrity: sha512-Z5kJ+wU3oA7MMIqVR9tyZRtjYPr4OC004Q4Rw7pgOKUOKkJfZ3O24nz3WYfGRpMDNmcOi3TwQOmgm7B7Tpii0w==}
    engines: {node: ^18.18.0 || ^20.9.0 || >=21.1.0}

  '@humanfs/core@0.19.1':
    resolution: {integrity: sha512-5DyQ4+1JEUzejeK1JGICcideyfUbGixgS9jNgex5nqkW+cY7WZhxBigmieN5Qnw9ZosSNVC9KQKyb+GUaGyKUA==}
    engines: {node: '>=18.18.0'}

  '@humanfs/node@0.16.7':
    resolution: {integrity: sha512-/zUx+yOsIrG4Y43Eh2peDeKCxlRt/gET6aHfaKpuq267qXdYDFViVHfMaLyygZOnl0kGWxFIgsBy8QFuTLUXEQ==}
    engines: {node: '>=18.18.0'}

  '@humanwhocodes/module-importer@1.0.1':
    resolution: {integrity: sha512-bxveV4V8v5Yb4ncFTT3rPSgZBOpCkjfK0y4oVVVJwIuDVBRMDXrPyXRL988i5ap9m9bnyEEjWfm5WkBmtffLfA==}
    engines: {node: '>=12.22'}

  '@humanwhocodes/retry@0.4.3':
    resolution: {integrity: sha512-bV0Tgo9K4hfPCek+aMAn81RppFKv2ySDQeMoSZuvTASywNTnVJCArCZE2FWqpvIatKu7VMRLWlR1EazvVhDyhQ==}
    engines: {node: '>=18.18'}

  '@img/colour@1.0.0':
    resolution: {integrity: sha512-A5P/LfWGFSl6nsckYtjw9da+19jB8hkJ6ACTGcDfEJ0aE+l2n2El7dsVM7UVHZQ9s2lmYMWlrS21YLy2IR1LUw==}
    engines: {node: '>=18'}

  '@img/sharp-darwin-arm64@0.34.4':
    resolution: {integrity: sha512-sitdlPzDVyvmINUdJle3TNHl+AG9QcwiAMsXmccqsCOMZNIdW2/7S26w0LyU8euiLVzFBL3dXPwVCq/ODnf2vA==}
    engines: {node: ^18.17.0 || ^20.3.0 || >=21.0.0}
    cpu: [arm64]
    os: [darwin]

  '@img/sharp-darwin-x64@0.34.4':
    resolution: {integrity: sha512-rZheupWIoa3+SOdF/IcUe1ah4ZDpKBGWcsPX6MT0lYniH9micvIU7HQkYTfrx5Xi8u+YqwLtxC/3vl8TQN6rMg==}
    engines: {node: ^18.17.0 || ^20.3.0 || >=21.0.0}
    cpu: [x64]
    os: [darwin]

  '@img/sharp-libvips-darwin-arm64@1.2.3':
    resolution: {integrity: sha512-QzWAKo7kpHxbuHqUC28DZ9pIKpSi2ts2OJnoIGI26+HMgq92ZZ4vk8iJd4XsxN+tYfNJxzH6W62X5eTcsBymHw==}
    cpu: [arm64]
    os: [darwin]

  '@img/sharp-libvips-darwin-x64@1.2.3':
    resolution: {integrity: sha512-Ju+g2xn1E2AKO6YBhxjj+ACcsPQRHT0bhpglxcEf+3uyPY+/gL8veniKoo96335ZaPo03bdDXMv0t+BBFAbmRA==}
    cpu: [x64]
    os: [darwin]

  '@img/sharp-libvips-linux-arm64@1.2.3':
    resolution: {integrity: sha512-I4RxkXU90cpufazhGPyVujYwfIm9Nk1QDEmiIsaPwdnm013F7RIceaCc87kAH+oUB1ezqEvC6ga4m7MSlqsJvQ==}
    cpu: [arm64]
    os: [linux]

  '@img/sharp-libvips-linux-arm@1.2.3':
    resolution: {integrity: sha512-x1uE93lyP6wEwGvgAIV0gP6zmaL/a0tGzJs/BIDDG0zeBhMnuUPm7ptxGhUbcGs4okDJrk4nxgrmxpib9g6HpA==}
    cpu: [arm]
    os: [linux]

  '@img/sharp-libvips-linux-ppc64@1.2.3':
    resolution: {integrity: sha512-Y2T7IsQvJLMCBM+pmPbM3bKT/yYJvVtLJGfCs4Sp95SjvnFIjynbjzsa7dY1fRJX45FTSfDksbTp6AGWudiyCg==}
    cpu: [ppc64]
    os: [linux]

  '@img/sharp-libvips-linux-s390x@1.2.3':
    resolution: {integrity: sha512-RgWrs/gVU7f+K7P+KeHFaBAJlNkD1nIZuVXdQv6S+fNA6syCcoboNjsV2Pou7zNlVdNQoQUpQTk8SWDHUA3y/w==}
    cpu: [s390x]
    os: [linux]

  '@img/sharp-libvips-linux-x64@1.2.3':
    resolution: {integrity: sha512-3JU7LmR85K6bBiRzSUc/Ff9JBVIFVvq6bomKE0e63UXGeRw2HPVEjoJke1Yx+iU4rL7/7kUjES4dZ/81Qjhyxg==}
    cpu: [x64]
    os: [linux]

  '@img/sharp-libvips-linuxmusl-arm64@1.2.3':
    resolution: {integrity: sha512-F9q83RZ8yaCwENw1GieztSfj5msz7GGykG/BA+MOUefvER69K/ubgFHNeSyUu64amHIYKGDs4sRCMzXVj8sEyw==}
    cpu: [arm64]
    os: [linux]

  '@img/sharp-libvips-linuxmusl-x64@1.2.3':
    resolution: {integrity: sha512-U5PUY5jbc45ANM6tSJpsgqmBF/VsL6LnxJmIf11kB7J5DctHgqm0SkuXzVWtIY90GnJxKnC/JT251TDnk1fu/g==}
    cpu: [x64]
    os: [linux]

  '@img/sharp-linux-arm64@0.34.4':
    resolution: {integrity: sha512-YXU1F/mN/Wu786tl72CyJjP/Ngl8mGHN1hST4BGl+hiW5jhCnV2uRVTNOcaYPs73NeT/H8Upm3y9582JVuZHrQ==}
    engines: {node: ^18.17.0 || ^20.3.0 || >=21.0.0}
    cpu: [arm64]
    os: [linux]

  '@img/sharp-linux-arm@0.34.4':
    resolution: {integrity: sha512-Xyam4mlqM0KkTHYVSuc6wXRmM7LGN0P12li03jAnZ3EJWZqj83+hi8Y9UxZUbxsgsK1qOEwg7O0Bc0LjqQVtxA==}
    engines: {node: ^18.17.0 || ^20.3.0 || >=21.0.0}
    cpu: [arm]
    os: [linux]

  '@img/sharp-linux-ppc64@0.34.4':
    resolution: {integrity: sha512-F4PDtF4Cy8L8hXA2p3TO6s4aDt93v+LKmpcYFLAVdkkD3hSxZzee0rh6/+94FpAynsuMpLX5h+LRsSG3rIciUQ==}
    engines: {node: ^18.17.0 || ^20.3.0 || >=21.0.0}
    cpu: [ppc64]
    os: [linux]

  '@img/sharp-linux-s390x@0.34.4':
    resolution: {integrity: sha512-qVrZKE9Bsnzy+myf7lFKvng6bQzhNUAYcVORq2P7bDlvmF6u2sCmK2KyEQEBdYk+u3T01pVsPrkj943T1aJAsw==}
    engines: {node: ^18.17.0 || ^20.3.0 || >=21.0.0}
    cpu: [s390x]
    os: [linux]

  '@img/sharp-linux-x64@0.34.4':
    resolution: {integrity: sha512-ZfGtcp2xS51iG79c6Vhw9CWqQC8l2Ot8dygxoDoIQPTat/Ov3qAa8qpxSrtAEAJW+UjTXc4yxCjNfxm4h6Xm2A==}
    engines: {node: ^18.17.0 || ^20.3.0 || >=21.0.0}
    cpu: [x64]
    os: [linux]

  '@img/sharp-linuxmusl-arm64@0.34.4':
    resolution: {integrity: sha512-8hDVvW9eu4yHWnjaOOR8kHVrew1iIX+MUgwxSuH2XyYeNRtLUe4VNioSqbNkB7ZYQJj9rUTT4PyRscyk2PXFKA==}
    engines: {node: ^18.17.0 || ^20.3.0 || >=21.0.0}
    cpu: [arm64]
    os: [linux]

  '@img/sharp-linuxmusl-x64@0.34.4':
    resolution: {integrity: sha512-lU0aA5L8QTlfKjpDCEFOZsTYGn3AEiO6db8W5aQDxj0nQkVrZWmN3ZP9sYKWJdtq3PWPhUNlqehWyXpYDcI9Sg==}
    engines: {node: ^18.17.0 || ^20.3.0 || >=21.0.0}
    cpu: [x64]
    os: [linux]

  '@img/sharp-wasm32@0.34.4':
    resolution: {integrity: sha512-33QL6ZO/qpRyG7woB/HUALz28WnTMI2W1jgX3Nu2bypqLIKx/QKMILLJzJjI+SIbvXdG9fUnmrxR7vbi1sTBeA==}
    engines: {node: ^18.17.0 || ^20.3.0 || >=21.0.0}
    cpu: [wasm32]

  '@img/sharp-win32-arm64@0.34.4':
    resolution: {integrity: sha512-2Q250do/5WXTwxW3zjsEuMSv5sUU4Tq9VThWKlU2EYLm4MB7ZeMwF+SFJutldYODXF6jzc6YEOC+VfX0SZQPqA==}
    engines: {node: ^18.17.0 || ^20.3.0 || >=21.0.0}
    cpu: [arm64]
    os: [win32]

  '@img/sharp-win32-ia32@0.34.4':
    resolution: {integrity: sha512-3ZeLue5V82dT92CNL6rsal6I2weKw1cYu+rGKm8fOCCtJTR2gYeUfY3FqUnIJsMUPIH68oS5jmZ0NiJ508YpEw==}
    engines: {node: ^18.17.0 || ^20.3.0 || >=21.0.0}
    cpu: [ia32]
    os: [win32]

  '@img/sharp-win32-x64@0.34.4':
    resolution: {integrity: sha512-xIyj4wpYs8J18sVN3mSQjwrw7fKUqRw+Z5rnHNCy5fYTxigBz81u5mOMPmFumwjcn8+ld1ppptMBCLic1nz6ig==}
    engines: {node: ^18.17.0 || ^20.3.0 || >=21.0.0}
    cpu: [x64]
    os: [win32]

  '@isaacs/fs-minipass@4.0.1':
    resolution: {integrity: sha512-wgm9Ehl2jpeqP3zw/7mo3kRHFp5MEDhqAdwy1fTGkHAwnkGOVsgpvQhL8B5n1qlb01jV3n/bI0ZfZp5lWA1k4w==}
    engines: {node: '>=18.0.0'}

  '@jridgewell/gen-mapping@0.3.13':
    resolution: {integrity: sha512-2kkt/7niJ6MgEPxF0bYdQ6etZaA+fQvDcLKckhy1yIQOzaoKjBBjSj63/aLVjYE3qhRt5dvM+uUyfCg6UKCBbA==}

  '@jridgewell/remapping@2.3.5':
    resolution: {integrity: sha512-LI9u/+laYG4Ds1TDKSJW2YPrIlcVYOwi2fUC6xB43lueCjgxV4lffOCZCtYFiH6TNOX+tQKXx97T4IKHbhyHEQ==}

  '@jridgewell/resolve-uri@3.1.2':
    resolution: {integrity: sha512-bRISgCIjP20/tbWSPWMEi54QVPRZExkuD9lJL+UIxUKtwVJA8wW1Trb1jMs1RFXo1CBTNZ/5hpC9QvmKWdopKw==}
    engines: {node: '>=6.0.0'}

  '@jridgewell/sourcemap-codec@1.5.5':
    resolution: {integrity: sha512-cYQ9310grqxueWbl+WuIUIaiUaDcj7WOq5fVhEljNVgRfOUhY9fy2zTvfoqWsnebh8Sl70VScFbICvJnLKB0Og==}

  '@jridgewell/trace-mapping@0.3.31':
    resolution: {integrity: sha512-zzNR+SdQSDJzc8joaeP8QQoCQr8NuYx2dIIytl1QeBEZHJ9uW6hebsrYgbz8hJwUQao3TWCMtmfV8Nu1twOLAw==}

  '@matejmazur/react-katex@3.1.3':
    resolution: {integrity: sha512-rBp7mJ9An7ktNoU653BWOYdO4FoR4YNwofHZi+vaytX/nWbIlmHVIF+X8VFOn6c3WYmrLT5FFBjKqCZ1sjR5uQ==}
    engines: {node: '>=12', yarn: '>=1.1'}
    peerDependencies:
      katex: '>=0.9'
      react: '>=16'

  '@napi-rs/wasm-runtime@0.2.12':
    resolution: {integrity: sha512-ZVWUcfwY4E/yPitQJl481FjFo3K22D6qF0DuFH6Y/nbnE11GY5uguDxZMGXPQ8WQ0128MXQD7TnfHyK4oWoIJQ==}

  '@next/env@15.5.3':
    resolution: {integrity: sha512-RSEDTRqyihYXygx/OJXwvVupfr9m04+0vH8vyy0HfZ7keRto6VX9BbEk0J2PUk0VGy6YhklJUSrgForov5F9pw==}

  '@next/eslint-plugin-next@15.5.3':
    resolution: {integrity: sha512-SdhaKdko6dpsSr0DldkESItVrnPYB1NS2NpShCSX5lc7SSQmLZt5Mug6t2xbiuVWEVDLZSuIAoQyYVBYp0dR5g==}

  '@next/swc-darwin-arm64@15.5.3':
    resolution: {integrity: sha512-nzbHQo69+au9wJkGKTU9lP7PXv0d1J5ljFpvb+LnEomLtSbJkbZyEs6sbF3plQmiOB2l9OBtN2tNSvCH1nQ9Jg==}
    engines: {node: '>= 10'}
    cpu: [arm64]
    os: [darwin]

  '@next/swc-darwin-x64@15.5.3':
    resolution: {integrity: sha512-w83w4SkOOhekJOcA5HBvHyGzgV1W/XvOfpkrxIse4uPWhYTTRwtGEM4v/jiXwNSJvfRvah0H8/uTLBKRXlef8g==}
    engines: {node: '>= 10'}
    cpu: [x64]
    os: [darwin]

  '@next/swc-linux-arm64-gnu@15.5.3':
    resolution: {integrity: sha512-+m7pfIs0/yvgVu26ieaKrifV8C8yiLe7jVp9SpcIzg7XmyyNE7toC1fy5IOQozmr6kWl/JONC51osih2RyoXRw==}
    engines: {node: '>= 10'}
    cpu: [arm64]
    os: [linux]

  '@next/swc-linux-arm64-musl@15.5.3':
    resolution: {integrity: sha512-u3PEIzuguSenoZviZJahNLgCexGFhso5mxWCrrIMdvpZn6lkME5vc/ADZG8UUk5K1uWRy4hqSFECrON6UKQBbQ==}
    engines: {node: '>= 10'}
    cpu: [arm64]
    os: [linux]

  '@next/swc-linux-x64-gnu@15.5.3':
    resolution: {integrity: sha512-lDtOOScYDZxI2BENN9m0pfVPJDSuUkAD1YXSvlJF0DKwZt0WlA7T7o3wrcEr4Q+iHYGzEaVuZcsIbCps4K27sA==}
    engines: {node: '>= 10'}
    cpu: [x64]
    os: [linux]

  '@next/swc-linux-x64-musl@15.5.3':
    resolution: {integrity: sha512-9vWVUnsx9PrY2NwdVRJ4dUURAQ8Su0sLRPqcCCxtX5zIQUBES12eRVHq6b70bbfaVaxIDGJN2afHui0eDm+cLg==}
    engines: {node: '>= 10'}
    cpu: [x64]
    os: [linux]

  '@next/swc-win32-arm64-msvc@15.5.3':
    resolution: {integrity: sha512-1CU20FZzY9LFQigRi6jM45oJMU3KziA5/sSG+dXeVaTm661snQP6xu3ykGxxwU5sLG3sh14teO/IOEPVsQMRfA==}
    engines: {node: '>= 10'}
    cpu: [arm64]
    os: [win32]

  '@next/swc-win32-x64-msvc@15.5.3':
    resolution: {integrity: sha512-JMoLAq3n3y5tKXPQwCK5c+6tmwkuFDa2XAxz8Wm4+IVthdBZdZGh+lmiLUHg9f9IDwIQpUjp+ysd6OkYTyZRZw==}
    engines: {node: '>= 10'}
    cpu: [x64]
    os: [win32]

  '@nodelib/fs.scandir@2.1.5':
    resolution: {integrity: sha512-vq24Bq3ym5HEQm2NKCr3yXDwjc7vTsEThRDnkp2DK9p1uqLR+DHurm/NOTo0KG7HYHU7eppKZj3MyqYuMBf62g==}
    engines: {node: '>= 8'}

  '@nodelib/fs.stat@2.0.5':
    resolution: {integrity: sha512-RkhPPp2zrqDAQA/2jNhnztcPAlv64XdhIp7a7454A5ovI7Bukxgt7MX7udwAu3zg1DcpPU0rz3VV1SeaqvY4+A==}
    engines: {node: '>= 8'}

  '@nodelib/fs.walk@1.2.8':
    resolution: {integrity: sha512-oGB+UxlgWcgQkgwo8GcEGwemoTFt3FIO9ababBmaGwXIoBKZ+GTy0pP185beGg7Llih/NSHSV2XAs1lnznocSg==}
    engines: {node: '>= 8'}

  '@nolyfill/is-core-module@1.0.39':
    resolution: {integrity: sha512-nn5ozdjYQpUCZlWGuxcJY/KpxkWQs4DcbMCmKojjyrYDEAGy4Ce19NN4v5MduafTwJlbKc99UA8YhSVqq9yPZA==}
    engines: {node: '>=12.4.0'}

  '@rtsao/scc@1.1.0':
    resolution: {integrity: sha512-zt6OdqaDoOnJ1ZYsCYGt9YmWzDXl4vQdKTyJev62gFhRGKdx7mcT54V9KIjg+d2wi9EXsPvAPKe7i7WjfVWB8g==}

  '@rushstack/eslint-patch@1.12.0':
    resolution: {integrity: sha512-5EwMtOqvJMMa3HbmxLlF74e+3/HhwBTMcvt3nqVJgGCozO6hzIPOBlwm8mGVNR9SN2IJpxSnlxczyDjcn7qIyw==}

  '@swc/helpers@0.5.15':
    resolution: {integrity: sha512-JQ5TuMi45Owi4/BIMAJBoSQoOJu12oOk/gADqlcUL9JEdHB8vyjUSsxqeNXnmXHjYKMi2WcYtezGEEhqUI/E2g==}

  '@tailwindcss/node@4.1.13':
    resolution: {integrity: sha512-eq3ouolC1oEFOAvOMOBAmfCIqZBJuvWvvYWh5h5iOYfe1HFC6+GZ6EIL0JdM3/niGRJmnrOc+8gl9/HGUaaptw==}

  '@tailwindcss/oxide-android-arm64@4.1.13':
    resolution: {integrity: sha512-BrpTrVYyejbgGo57yc8ieE+D6VT9GOgnNdmh5Sac6+t0m+v+sKQevpFVpwX3pBrM2qKrQwJ0c5eDbtjouY/+ew==}
    engines: {node: '>= 10'}
    cpu: [arm64]
    os: [android]

  '@tailwindcss/oxide-darwin-arm64@4.1.13':
    resolution: {integrity: sha512-YP+Jksc4U0KHcu76UhRDHq9bx4qtBftp9ShK/7UGfq0wpaP96YVnnjFnj3ZFrUAjc5iECzODl/Ts0AN7ZPOANQ==}
    engines: {node: '>= 10'}
    cpu: [arm64]
    os: [darwin]

  '@tailwindcss/oxide-darwin-x64@4.1.13':
    resolution: {integrity: sha512-aAJ3bbwrn/PQHDxCto9sxwQfT30PzyYJFG0u/BWZGeVXi5Hx6uuUOQEI2Fa43qvmUjTRQNZnGqe9t0Zntexeuw==}
    engines: {node: '>= 10'}
    cpu: [x64]
    os: [darwin]

  '@tailwindcss/oxide-freebsd-x64@4.1.13':
    resolution: {integrity: sha512-Wt8KvASHwSXhKE/dJLCCWcTSVmBj3xhVhp/aF3RpAhGeZ3sVo7+NTfgiN8Vey/Fi8prRClDs6/f0KXPDTZE6nQ==}
    engines: {node: '>= 10'}
    cpu: [x64]
    os: [freebsd]

  '@tailwindcss/oxide-linux-arm-gnueabihf@4.1.13':
    resolution: {integrity: sha512-mbVbcAsW3Gkm2MGwA93eLtWrwajz91aXZCNSkGTx/R5eb6KpKD5q8Ueckkh9YNboU8RH7jiv+ol/I7ZyQ9H7Bw==}
    engines: {node: '>= 10'}
    cpu: [arm]
    os: [linux]

  '@tailwindcss/oxide-linux-arm64-gnu@4.1.13':
    resolution: {integrity: sha512-wdtfkmpXiwej/yoAkrCP2DNzRXCALq9NVLgLELgLim1QpSfhQM5+ZxQQF8fkOiEpuNoKLp4nKZ6RC4kmeFH0HQ==}
    engines: {node: '>= 10'}
    cpu: [arm64]
    os: [linux]

  '@tailwindcss/oxide-linux-arm64-musl@4.1.13':
    resolution: {integrity: sha512-hZQrmtLdhyqzXHB7mkXfq0IYbxegaqTmfa1p9MBj72WPoDD3oNOh1Lnxf6xZLY9C3OV6qiCYkO1i/LrzEdW2mg==}
    engines: {node: '>= 10'}
    cpu: [arm64]
    os: [linux]

  '@tailwindcss/oxide-linux-x64-gnu@4.1.13':
    resolution: {integrity: sha512-uaZTYWxSXyMWDJZNY1Ul7XkJTCBRFZ5Fo6wtjrgBKzZLoJNrG+WderJwAjPzuNZOnmdrVg260DKwXCFtJ/hWRQ==}
    engines: {node: '>= 10'}
    cpu: [x64]
    os: [linux]

  '@tailwindcss/oxide-linux-x64-musl@4.1.13':
    resolution: {integrity: sha512-oXiPj5mi4Hdn50v5RdnuuIms0PVPI/EG4fxAfFiIKQh5TgQgX7oSuDWntHW7WNIi/yVLAiS+CRGW4RkoGSSgVQ==}
    engines: {node: '>= 10'}
    cpu: [x64]
    os: [linux]

  '@tailwindcss/oxide-wasm32-wasi@4.1.13':
    resolution: {integrity: sha512-+LC2nNtPovtrDwBc/nqnIKYh/W2+R69FA0hgoeOn64BdCX522u19ryLh3Vf3F8W49XBcMIxSe665kwy21FkhvA==}
    engines: {node: '>=14.0.0'}
    cpu: [wasm32]
    bundledDependencies:
      - '@napi-rs/wasm-runtime'
      - '@emnapi/core'
      - '@emnapi/runtime'
      - '@tybys/wasm-util'
      - '@emnapi/wasi-threads'
      - tslib

  '@tailwindcss/oxide-win32-arm64-msvc@4.1.13':
    resolution: {integrity: sha512-dziTNeQXtoQ2KBXmrjCxsuPk3F3CQ/yb7ZNZNA+UkNTeiTGgfeh+gH5Pi7mRncVgcPD2xgHvkFCh/MhZWSgyQg==}
    engines: {node: '>= 10'}
    cpu: [arm64]
    os: [win32]

  '@tailwindcss/oxide-win32-x64-msvc@4.1.13':
    resolution: {integrity: sha512-3+LKesjXydTkHk5zXX01b5KMzLV1xl2mcktBJkje7rhFUpUlYJy7IMOLqjIRQncLTa1WZZiFY/foAeB5nmaiTw==}
    engines: {node: '>= 10'}
    cpu: [x64]
    os: [win32]

  '@tailwindcss/oxide@4.1.13':
    resolution: {integrity: sha512-CPgsM1IpGRa880sMbYmG1s4xhAy3xEt1QULgTJGQmZUeNgXFR7s1YxYygmJyBGtou4SyEosGAGEeYqY7R53bIA==}
    engines: {node: '>= 10'}

  '@tailwindcss/postcss@4.1.13':
    resolution: {integrity: sha512-HLgx6YSFKJT7rJqh9oJs/TkBFhxuMOfUKSBEPYwV+t78POOBsdQ7crhZLzwcH3T0UyUuOzU/GK5pk5eKr3wCiQ==}

  '@tybys/wasm-util@0.10.1':
    resolution: {integrity: sha512-9tTaPJLSiejZKx+Bmog4uSubteqTvFrVrURwkmHixBo0G4seD0zUxp98E1DzUBJxLQ3NPwXrGKDiVjwx/DpPsg==}

  '@types/debug@4.1.12':
    resolution: {integrity: sha512-vIChWdVG3LG1SMxEvI/AK+FWJthlrqlTu7fbrlywTkkaONwk/UAGaULXRlf8vkzFBLVm0zkMdCquhL5aOjhXPQ==}

  '@types/estree-jsx@1.0.5':
    resolution: {integrity: sha512-52CcUVNFyfb1A2ALocQw/Dd1BQFNmSdkuC3BkZ6iqhdMfQz7JWOFRuJFloOzjk+6WijU56m9oKXFAXc7o3Towg==}

  '@types/estree@1.0.8':
    resolution: {integrity: sha512-dWHzHa2WqEXI/O1E9OjrocMTKJl2mSrEolh1Iomrv6U+JuNwaHXsXx9bLu5gG7BUWFIN0skIQJQ/L1rIex4X6w==}

  '@types/hast@3.0.4':
    resolution: {integrity: sha512-WPs+bbQw5aCj+x6laNGWLH3wviHtoCv/P3+otBhbOhJgG8qtpdAMlTCxLtsTWA7LH1Oh/bFCHsBn0TPS5m30EQ==}

  '@types/json-schema@7.0.15':
    resolution: {integrity: sha512-5+fP8P8MFNC+AyZCDxrB2pkZFPGzqQWUzpSeuuVLvm8VMcorNYavBqoFcxK8bQz4Qsbn4oUEEem4wDLfcysGHA==}

  '@types/json5@0.0.29':
    resolution: {integrity: sha512-dRLjCWHYg4oaA77cxO64oO+7JwCwnIzkZPdrrC71jQmQtlhM556pwKo5bUzqvZndkVbeFLIIi+9TC40JNF5hNQ==}

<<<<<<< HEAD
=======
  '@types/katex@0.16.7':
    resolution: {integrity: sha512-HMwFiRujE5PjrgwHQ25+bsLJgowjGjm5Z8FVSf0N6PwgJrwxH0QxzHYDcKsTfV3wva0vzrpqMTJS2jXPr5BMEQ==}

>>>>>>> 3af8597e
  '@types/mdast@4.0.4':
    resolution: {integrity: sha512-kGaNbPh1k7AFzgpud/gMdvIm5xuECykRR+JnWKQno9TAXVa6WIVCGTPvYGekIDL4uwCZQSYbUxNBSb1aUo79oA==}

  '@types/ms@2.1.0':
    resolution: {integrity: sha512-GsCCIZDE/p3i96vtEqx+7dBUGXrc7zeSK3wwPHIaRThS+9OhWIXRqzs4d6k1SVU8g91DrNRWxWUGhp5KXQb2VA==}

  '@types/node@20.19.17':
    resolution: {integrity: sha512-gfehUI8N1z92kygssiuWvLiwcbOB3IRktR6hTDgJlXMYh5OvkPSRmgfoBUmfZt+vhwJtX7v1Yw4KvvAf7c5QKQ==}

  '@types/react-dom@19.1.9':
    resolution: {integrity: sha512-qXRuZaOsAdXKFyOhRBg6Lqqc0yay13vN7KrIg4L7N4aaHN68ma9OK3NE1BoDFgFOTfM7zg+3/8+2n8rLUH3OKQ==}
    peerDependencies:
      '@types/react': ^19.0.0

  '@types/react@19.1.13':
    resolution: {integrity: sha512-hHkbU/eoO3EG5/MZkuFSKmYqPbSVk5byPFa3e7y/8TybHiLMACgI8seVYlicwk7H5K/rI2px9xrQp/C+AUDTiQ==}

  '@types/unist@2.0.11':
    resolution: {integrity: sha512-CmBKiL6NNo/OqgmMn95Fk9Whlp2mtvIv+KNpQKN2F4SjvrEesubTRWGYSg+BnWZOnlCaSTU1sMpsBOzgbYhnsA==}

  '@types/unist@3.0.3':
    resolution: {integrity: sha512-ko/gIFJRv177XgZsZcBwnqJN5x/Gien8qNOn0D5bQU/zAzVf9Zt3BlcUiLqhV9y4ARk0GbT3tnUiPNgnTXzc/Q==}

  '@typescript-eslint/eslint-plugin@8.44.0':
    resolution: {integrity: sha512-EGDAOGX+uwwekcS0iyxVDmRV9HX6FLSM5kzrAToLTsr9OWCIKG/y3lQheCq18yZ5Xh78rRKJiEpP0ZaCs4ryOQ==}
    engines: {node: ^18.18.0 || ^20.9.0 || >=21.1.0}
    peerDependencies:
      '@typescript-eslint/parser': ^8.44.0
      eslint: ^8.57.0 || ^9.0.0
      typescript: '>=4.8.4 <6.0.0'

  '@typescript-eslint/parser@8.44.0':
    resolution: {integrity: sha512-VGMpFQGUQWYT9LfnPcX8ouFojyrZ/2w3K5BucvxL/spdNehccKhB4jUyB1yBCXpr2XFm0jkECxgrpXBW2ipoAw==}
    engines: {node: ^18.18.0 || ^20.9.0 || >=21.1.0}
    peerDependencies:
      eslint: ^8.57.0 || ^9.0.0
      typescript: '>=4.8.4 <6.0.0'

  '@typescript-eslint/project-service@8.44.0':
    resolution: {integrity: sha512-ZeaGNraRsq10GuEohKTo4295Z/SuGcSq2LzfGlqiuEvfArzo/VRrT0ZaJsVPuKZ55lVbNk8U6FcL+ZMH8CoyVA==}
    engines: {node: ^18.18.0 || ^20.9.0 || >=21.1.0}
    peerDependencies:
      typescript: '>=4.8.4 <6.0.0'

  '@typescript-eslint/scope-manager@8.44.0':
    resolution: {integrity: sha512-87Jv3E+al8wpD+rIdVJm/ItDBe/Im09zXIjFoipOjr5gHUhJmTzfFLuTJ/nPTMc2Srsroy4IBXwcTCHyRR7KzA==}
    engines: {node: ^18.18.0 || ^20.9.0 || >=21.1.0}

  '@typescript-eslint/tsconfig-utils@8.44.0':
    resolution: {integrity: sha512-x5Y0+AuEPqAInc6yd0n5DAcvtoQ/vyaGwuX5HE9n6qAefk1GaedqrLQF8kQGylLUb9pnZyLf+iEiL9fr8APDtQ==}
    engines: {node: ^18.18.0 || ^20.9.0 || >=21.1.0}
    peerDependencies:
      typescript: '>=4.8.4 <6.0.0'

  '@typescript-eslint/type-utils@8.44.0':
    resolution: {integrity: sha512-9cwsoSxJ8Sak67Be/hD2RNt/fsqmWnNE1iHohG8lxqLSNY8xNfyY7wloo5zpW3Nu9hxVgURevqfcH6vvKCt6yg==}
    engines: {node: ^18.18.0 || ^20.9.0 || >=21.1.0}
    peerDependencies:
      eslint: ^8.57.0 || ^9.0.0
      typescript: '>=4.8.4 <6.0.0'

  '@typescript-eslint/types@8.44.0':
    resolution: {integrity: sha512-ZSl2efn44VsYM0MfDQe68RKzBz75NPgLQXuGypmym6QVOWL5kegTZuZ02xRAT9T+onqvM6T8CdQk0OwYMB6ZvA==}
    engines: {node: ^18.18.0 || ^20.9.0 || >=21.1.0}

  '@typescript-eslint/typescript-estree@8.44.0':
    resolution: {integrity: sha512-lqNj6SgnGcQZwL4/SBJ3xdPEfcBuhCG8zdcwCPgYcmiPLgokiNDKlbPzCwEwu7m279J/lBYWtDYL+87OEfn8Jw==}
    engines: {node: ^18.18.0 || ^20.9.0 || >=21.1.0}
    peerDependencies:
      typescript: '>=4.8.4 <6.0.0'

  '@typescript-eslint/utils@8.44.0':
    resolution: {integrity: sha512-nktOlVcg3ALo0mYlV+L7sWUD58KG4CMj1rb2HUVOO4aL3K/6wcD+NERqd0rrA5Vg06b42YhF6cFxeixsp9Riqg==}
    engines: {node: ^18.18.0 || ^20.9.0 || >=21.1.0}
    peerDependencies:
      eslint: ^8.57.0 || ^9.0.0
      typescript: '>=4.8.4 <6.0.0'

  '@typescript-eslint/visitor-keys@8.44.0':
    resolution: {integrity: sha512-zaz9u8EJ4GBmnehlrpoKvj/E3dNbuQ7q0ucyZImm3cLqJ8INTc970B1qEqDX/Rzq65r3TvVTN7kHWPBoyW7DWw==}
    engines: {node: ^18.18.0 || ^20.9.0 || >=21.1.0}

  '@ungap/structured-clone@1.3.0':
    resolution: {integrity: sha512-WmoN8qaIAo7WTYWbAZuG8PYEhn5fkz7dZrqTBZ7dtt//lL2Gwms1IcnQ5yHqjDfX8Ft5j4YzDM23f87zBfDe9g==}

  '@unrs/resolver-binding-android-arm-eabi@1.11.1':
    resolution: {integrity: sha512-ppLRUgHVaGRWUx0R0Ut06Mjo9gBaBkg3v/8AxusGLhsIotbBLuRk51rAzqLC8gq6NyyAojEXglNjzf6R948DNw==}
    cpu: [arm]
    os: [android]

  '@unrs/resolver-binding-android-arm64@1.11.1':
    resolution: {integrity: sha512-lCxkVtb4wp1v+EoN+HjIG9cIIzPkX5OtM03pQYkG+U5O/wL53LC4QbIeazgiKqluGeVEeBlZahHalCaBvU1a2g==}
    cpu: [arm64]
    os: [android]

  '@unrs/resolver-binding-darwin-arm64@1.11.1':
    resolution: {integrity: sha512-gPVA1UjRu1Y/IsB/dQEsp2V1pm44Of6+LWvbLc9SDk1c2KhhDRDBUkQCYVWe6f26uJb3fOK8saWMgtX8IrMk3g==}
    cpu: [arm64]
    os: [darwin]

  '@unrs/resolver-binding-darwin-x64@1.11.1':
    resolution: {integrity: sha512-cFzP7rWKd3lZaCsDze07QX1SC24lO8mPty9vdP+YVa3MGdVgPmFc59317b2ioXtgCMKGiCLxJ4HQs62oz6GfRQ==}
    cpu: [x64]
    os: [darwin]

  '@unrs/resolver-binding-freebsd-x64@1.11.1':
    resolution: {integrity: sha512-fqtGgak3zX4DCB6PFpsH5+Kmt/8CIi4Bry4rb1ho6Av2QHTREM+47y282Uqiu3ZRF5IQioJQ5qWRV6jduA+iGw==}
    cpu: [x64]
    os: [freebsd]

  '@unrs/resolver-binding-linux-arm-gnueabihf@1.11.1':
    resolution: {integrity: sha512-u92mvlcYtp9MRKmP+ZvMmtPN34+/3lMHlyMj7wXJDeXxuM0Vgzz0+PPJNsro1m3IZPYChIkn944wW8TYgGKFHw==}
    cpu: [arm]
    os: [linux]

  '@unrs/resolver-binding-linux-arm-musleabihf@1.11.1':
    resolution: {integrity: sha512-cINaoY2z7LVCrfHkIcmvj7osTOtm6VVT16b5oQdS4beibX2SYBwgYLmqhBjA1t51CarSaBuX5YNsWLjsqfW5Cw==}
    cpu: [arm]
    os: [linux]

  '@unrs/resolver-binding-linux-arm64-gnu@1.11.1':
    resolution: {integrity: sha512-34gw7PjDGB9JgePJEmhEqBhWvCiiWCuXsL9hYphDF7crW7UgI05gyBAi6MF58uGcMOiOqSJ2ybEeCvHcq0BCmQ==}
    cpu: [arm64]
    os: [linux]

  '@unrs/resolver-binding-linux-arm64-musl@1.11.1':
    resolution: {integrity: sha512-RyMIx6Uf53hhOtJDIamSbTskA99sPHS96wxVE/bJtePJJtpdKGXO1wY90oRdXuYOGOTuqjT8ACccMc4K6QmT3w==}
    cpu: [arm64]
    os: [linux]

  '@unrs/resolver-binding-linux-ppc64-gnu@1.11.1':
    resolution: {integrity: sha512-D8Vae74A4/a+mZH0FbOkFJL9DSK2R6TFPC9M+jCWYia/q2einCubX10pecpDiTmkJVUH+y8K3BZClycD8nCShA==}
    cpu: [ppc64]
    os: [linux]

  '@unrs/resolver-binding-linux-riscv64-gnu@1.11.1':
    resolution: {integrity: sha512-frxL4OrzOWVVsOc96+V3aqTIQl1O2TjgExV4EKgRY09AJ9leZpEg8Ak9phadbuX0BA4k8U5qtvMSQQGGmaJqcQ==}
    cpu: [riscv64]
    os: [linux]

  '@unrs/resolver-binding-linux-riscv64-musl@1.11.1':
    resolution: {integrity: sha512-mJ5vuDaIZ+l/acv01sHoXfpnyrNKOk/3aDoEdLO/Xtn9HuZlDD6jKxHlkN8ZhWyLJsRBxfv9GYM2utQ1SChKew==}
    cpu: [riscv64]
    os: [linux]

  '@unrs/resolver-binding-linux-s390x-gnu@1.11.1':
    resolution: {integrity: sha512-kELo8ebBVtb9sA7rMe1Cph4QHreByhaZ2QEADd9NzIQsYNQpt9UkM9iqr2lhGr5afh885d/cB5QeTXSbZHTYPg==}
    cpu: [s390x]
    os: [linux]

  '@unrs/resolver-binding-linux-x64-gnu@1.11.1':
    resolution: {integrity: sha512-C3ZAHugKgovV5YvAMsxhq0gtXuwESUKc5MhEtjBpLoHPLYM+iuwSj3lflFwK3DPm68660rZ7G8BMcwSro7hD5w==}
    cpu: [x64]
    os: [linux]

  '@unrs/resolver-binding-linux-x64-musl@1.11.1':
    resolution: {integrity: sha512-rV0YSoyhK2nZ4vEswT/QwqzqQXw5I6CjoaYMOX0TqBlWhojUf8P94mvI7nuJTeaCkkds3QE4+zS8Ko+GdXuZtA==}
    cpu: [x64]
    os: [linux]

  '@unrs/resolver-binding-wasm32-wasi@1.11.1':
    resolution: {integrity: sha512-5u4RkfxJm+Ng7IWgkzi3qrFOvLvQYnPBmjmZQ8+szTK/b31fQCnleNl1GgEt7nIsZRIf5PLhPwT0WM+q45x/UQ==}
    engines: {node: '>=14.0.0'}
    cpu: [wasm32]

  '@unrs/resolver-binding-win32-arm64-msvc@1.11.1':
    resolution: {integrity: sha512-nRcz5Il4ln0kMhfL8S3hLkxI85BXs3o8EYoattsJNdsX4YUU89iOkVn7g0VHSRxFuVMdM4Q1jEpIId1Ihim/Uw==}
    cpu: [arm64]
    os: [win32]

  '@unrs/resolver-binding-win32-ia32-msvc@1.11.1':
    resolution: {integrity: sha512-DCEI6t5i1NmAZp6pFonpD5m7i6aFrpofcp4LA2i8IIq60Jyo28hamKBxNrZcyOwVOZkgsRp9O2sXWBWP8MnvIQ==}
    cpu: [ia32]
    os: [win32]

  '@unrs/resolver-binding-win32-x64-msvc@1.11.1':
    resolution: {integrity: sha512-lrW200hZdbfRtztbygyaq/6jP6AKE8qQN2KvPcJ+x7wiD038YtnYtZ82IMNJ69GJibV7bwL3y9FgK+5w/pYt6g==}
    cpu: [x64]
    os: [win32]

  acorn-jsx@5.3.2:
    resolution: {integrity: sha512-rq9s+JNhf0IChjtDXxllJ7g41oZk5SlXtp0LHwyA5cejwn7vKmKp4pPri6YEePv2PU65sAsegbXtIinmDFDXgQ==}
    peerDependencies:
      acorn: ^6.0.0 || ^7.0.0 || ^8.0.0

  acorn@8.15.0:
    resolution: {integrity: sha512-NZyJarBfL7nWwIq+FDL6Zp/yHEhePMNnnJ0y3qfieCrmNvYct8uvtiV41UvlSe6apAfk0fY1FbWx+NwfmpvtTg==}
    engines: {node: '>=0.4.0'}
    hasBin: true

  ajv@6.12.6:
    resolution: {integrity: sha512-j3fVLgvTo527anyYyJOGTYJbG+vnnQYvE0m5mmkc1TK+nxAppkCLMIL0aZ4dblVCNoGShhm+kzE4ZUykBoMg4g==}

  ansi-styles@4.3.0:
    resolution: {integrity: sha512-zbB9rCJAT1rbjiVDb2hqKFHNYLxgtk8NURxZ3IZwD3F6NtxbXZQCnnSi1Lkx+IDohdPlFp222wVALIheZJQSEg==}
    engines: {node: '>=8'}

  argparse@2.0.1:
    resolution: {integrity: sha512-8+9WqebbFzpX9OR+Wa6O29asIogeRMzcGtAINdpMHHyAg10f05aSFVBbcEqGf/PXw1EjAZ+q2/bEBg3DvurK3Q==}

  aria-query@5.3.2:
    resolution: {integrity: sha512-COROpnaoap1E2F000S62r6A60uHZnmlvomhfyT2DlTcrY1OrBKn2UhH7qn5wTC9zMvD0AY7csdPSNwKP+7WiQw==}
    engines: {node: '>= 0.4'}

  array-buffer-byte-length@1.0.2:
    resolution: {integrity: sha512-LHE+8BuR7RYGDKvnrmcuSq3tDcKv9OFEXQt/HpbZhY7V6h0zlUXutnAD82GiFx9rdieCMjkvtcsPqBwgUl1Iiw==}
    engines: {node: '>= 0.4'}

  array-includes@3.1.9:
    resolution: {integrity: sha512-FmeCCAenzH0KH381SPT5FZmiA/TmpndpcaShhfgEN9eCVjnFBqq3l1xrI42y8+PPLI6hypzou4GXw00WHmPBLQ==}
    engines: {node: '>= 0.4'}

  array.prototype.findlast@1.2.5:
    resolution: {integrity: sha512-CVvd6FHg1Z3POpBLxO6E6zr+rSKEQ9L6rZHAaY7lLfhKsWYUBBOuMs0e9o24oopj6H+geRCX0YJ+TJLBK2eHyQ==}
    engines: {node: '>= 0.4'}

  array.prototype.findlastindex@1.2.6:
    resolution: {integrity: sha512-F/TKATkzseUExPlfvmwQKGITM3DGTK+vkAsCZoDc5daVygbJBnjEUCbgkAvVFsgfXfX4YIqZ/27G3k3tdXrTxQ==}
    engines: {node: '>= 0.4'}

  array.prototype.flat@1.3.3:
    resolution: {integrity: sha512-rwG/ja1neyLqCuGZ5YYrznA62D4mZXg0i1cIskIUKSiqF3Cje9/wXAls9B9s1Wa2fomMsIv8czB8jZcPmxCXFg==}
    engines: {node: '>= 0.4'}

  array.prototype.flatmap@1.3.3:
    resolution: {integrity: sha512-Y7Wt51eKJSyi80hFrJCePGGNo5ktJCslFuboqJsbf57CCPcm5zztluPlc4/aD8sWsKvlwatezpV4U1efk8kpjg==}
    engines: {node: '>= 0.4'}

  array.prototype.tosorted@1.1.4:
    resolution: {integrity: sha512-p6Fx8B7b7ZhL/gmUsAy0D15WhvDccw3mnGNbZpi3pmeJdxtWsj2jEaI4Y6oo3XiHfzuSgPwKc04MYt6KgvC/wA==}
    engines: {node: '>= 0.4'}

  arraybuffer.prototype.slice@1.0.4:
    resolution: {integrity: sha512-BNoCY6SXXPQ7gF2opIP4GBE+Xw7U+pHMYKuzjgCN3GwiaIR09UUeKfheyIry77QtrCBlC0KK0q5/TER/tYh3PQ==}
    engines: {node: '>= 0.4'}

  ast-types-flow@0.0.8:
    resolution: {integrity: sha512-OH/2E5Fg20h2aPrbe+QL8JZQFko0YZaF+j4mnQ7BGhfavO7OpSLa8a0y9sBwomHdSbkhTS8TQNayBfnW5DwbvQ==}

  async-function@1.0.0:
    resolution: {integrity: sha512-hsU18Ae8CDTR6Kgu9DYf0EbCr/a5iGL0rytQDobUcdpYOKokk8LEjVphnXkDkgpi0wYVsqrXuP0bZxJaTqdgoA==}
    engines: {node: '>= 0.4'}

  available-typed-arrays@1.0.7:
    resolution: {integrity: sha512-wvUjBtSGN7+7SjNpq/9M2Tg350UZD3q62IFZLbRAR1bSMlCo1ZaeW+BJ+D090e4hIIZLBcTDWe4Mh4jvUDajzQ==}
    engines: {node: '>= 0.4'}

  axe-core@4.10.3:
    resolution: {integrity: sha512-Xm7bpRXnDSX2YE2YFfBk2FnF0ep6tmG7xPh8iHee8MIcrgq762Nkce856dYtJYLkuIoYZvGfTs/PbZhideTcEg==}
    engines: {node: '>=4'}

  axobject-query@4.1.0:
    resolution: {integrity: sha512-qIj0G9wZbMGNLjLmg1PT6v2mE9AH2zlnADJD/2tC6E00hgmhUOfEB6greHPAfLRSufHqROIUTkw6E+M3lH0PTQ==}
    engines: {node: '>= 0.4'}

  bail@2.0.2:
    resolution: {integrity: sha512-0xO6mYd7JB2YesxDKplafRpsiOzPt9V02ddPCLbY1xYGPOX24NTyN50qnUxgCPcSoYMhKpAuBTjQoRZCAkUDRw==}

  balanced-match@1.0.2:
    resolution: {integrity: sha512-3oSeUO0TMV67hN1AmbXsK4yaqU7tjiHlbxRDZOpH0KW9+CeX4bRAaX0Anxt0tx2MrpRpWwQaPwIlISEJhYU5Pw==}

  brace-expansion@1.1.12:
    resolution: {integrity: sha512-9T9UjW3r0UW5c1Q7GTwllptXwhvYmEzFhzMfZ9H7FQWt+uZePjZPjBP/W1ZEyZ1twGWom5/56TF4lPcqjnDHcg==}

  brace-expansion@2.0.2:
    resolution: {integrity: sha512-Jt0vHyM+jmUBqojB7E1NIYadt0vI0Qxjxd2TErW94wDz+E2LAm5vKMXXwg6ZZBTHPuUlDgQHKXvjGBdfcF1ZDQ==}

  braces@3.0.3:
    resolution: {integrity: sha512-yQbXgO/OSZVD2IsiLlro+7Hf6Q18EJrKSEsdoMzKePKXct3gvD8oLcOQdIzGupr5Fj+EDe8gO/lxc1BzfMpxvA==}
    engines: {node: '>=8'}

  call-bind-apply-helpers@1.0.2:
    resolution: {integrity: sha512-Sp1ablJ0ivDkSzjcaJdxEunN5/XvksFJ2sMBFfq6x0ryhQV/2b/KwFe21cMpmHtPOSij8K99/wSfoEuTObmuMQ==}
    engines: {node: '>= 0.4'}

  call-bind@1.0.8:
    resolution: {integrity: sha512-oKlSFMcMwpUg2ednkhQ454wfWiU/ul3CkJe/PEHcTKuiX6RpbehUiFMXu13HalGZxfUwCQzZG747YXBn1im9ww==}
    engines: {node: '>= 0.4'}

  call-bound@1.0.4:
    resolution: {integrity: sha512-+ys997U96po4Kx/ABpBCqhA9EuxJaQWDQg7295H4hBphv3IZg0boBKuwYpt4YXp6MZ5AmZQnU/tyMTlRpaSejg==}
    engines: {node: '>= 0.4'}

  callsites@3.1.0:
    resolution: {integrity: sha512-P8BjAsXvZS+VIDUI11hHCQEv74YT67YUi5JJFNWIqL235sBmjX4+qx9Muvls5ivyNENctx46xQLQ3aTuE7ssaQ==}
    engines: {node: '>=6'}

  caniuse-lite@1.0.30001743:
    resolution: {integrity: sha512-e6Ojr7RV14Un7dz6ASD0aZDmQPT/A+eZU+nuTNfjqmRrmkmQlnTNWH0SKmqagx9PeW87UVqapSurtAXifmtdmw==}

  ccount@2.0.1:
    resolution: {integrity: sha512-eyrF0jiFpY+3drT6383f1qhkbGsLSifNAjA61IUjZjmLCWjItY6LB9ft9YhoDgwfmclB2zhu51Lc7+95b8NRAg==}

  chalk@4.1.2:
    resolution: {integrity: sha512-oKnbhFyRIXpUuez8iBMmyEa4nbj4IOQyuhc/wy9kY7/WVPcwIO9VA668Pu8RkO7+0G76SLROeyw9CpQ061i4mA==}
    engines: {node: '>=10'}

  character-entities-html4@2.1.0:
    resolution: {integrity: sha512-1v7fgQRj6hnSwFpq1Eu0ynr/CDEw0rXo2B61qXrLNdHZmPKgb7fqS1a2JwF0rISo9q77jDI8VMEHoApn8qDoZA==}

  character-entities-legacy@3.0.0:
    resolution: {integrity: sha512-RpPp0asT/6ufRm//AJVwpViZbGM/MkjQFxJccQRHmISF/22NBtsHqAWmL+/pmkPWoIUJdWyeVleTl1wydHATVQ==}

  character-entities@2.0.2:
    resolution: {integrity: sha512-shx7oQ0Awen/BRIdkjkvz54PnEEI/EjwXDSIZp86/KKdbafHh1Df/RYGBhn4hbe2+uKC9FnT5UCEdyPz3ai9hQ==}

  character-reference-invalid@2.0.1:
    resolution: {integrity: sha512-iBZ4F4wRbyORVsu0jPV7gXkOsGYjGHPmAyv+HiHG8gi5PtC9KI2j1+v8/tlibRvjoWX027ypmG/n0HtO5t7unw==}

  chownr@3.0.0:
    resolution: {integrity: sha512-+IxzY9BZOQd/XuYPRmrvEVjF/nqj5kgT4kEq7VofrDoM1MxoRjEWkrCC3EtLi59TVawxTAn+orJwFQcrqEN1+g==}
    engines: {node: '>=18'}

  client-only@0.0.1:
    resolution: {integrity: sha512-IV3Ou0jSMzZrd3pZ48nLkT9DA7Ag1pnPzaiQhpW7c3RbcqqzvzzVu+L8gfqMp/8IM2MQtSiqaCxrrcfu8I8rMA==}

  color-convert@2.0.1:
    resolution: {integrity: sha512-RRECPsj7iu/xb5oKYcsFHSppFNnsj/52OVTRKb4zP5onXwVF3zVmmToNcOfGC+CRDpfK/U584fMg38ZHCaElKQ==}
    engines: {node: '>=7.0.0'}

  color-name@1.1.4:
    resolution: {integrity: sha512-dOy+3AuW3a2wNbZHIuMZpTcgjGuLU/uBL/ubcZF9OXbDo8ff4O8yVp5Bf0efS8uEoYo5q4Fx7dY9OgQGXgAsQA==}

  comma-separated-tokens@2.0.3:
    resolution: {integrity: sha512-Fu4hJdvzeylCfQPp9SGWidpzrMs7tTrlu6Vb8XGaRGck8QSNZJJp538Wrb60Lax4fPwR64ViY468OIUTbRlGZg==}

<<<<<<< HEAD
=======
  commander@8.3.0:
    resolution: {integrity: sha512-OkTL9umf+He2DZkUq8f8J9of7yL6RJKI24dVITBmNfZBmri9zYZQrKkuXiKhyfPSu8tUhnVBB1iKXevvnlR4Ww==}
    engines: {node: '>= 12'}

>>>>>>> 3af8597e
  concat-map@0.0.1:
    resolution: {integrity: sha512-/Srv4dswyQNBfohGpz9o6Yb3Gz3SrUDqBH5rTuhGR7ahtlbYKnVxw2bCFMRljaA7EXHaXZ8wsHdodFvbkhKmqg==}

  cross-spawn@7.0.6:
    resolution: {integrity: sha512-uV2QOWP2nWzsy2aMp8aRibhi9dlzF5Hgh5SHaB9OiTGEyDTiJJyx0uy51QXdyWbtAHNua4XJzUKca3OzKUd3vA==}
    engines: {node: '>= 8'}

  csstype@3.1.3:
    resolution: {integrity: sha512-M1uQkMl8rQK/szD0LNhtqxIPLpimGm8sOBwU7lLnCpSbTyY3yeU1Vc7l4KT5zT4s/yOxHH5O7tIuuLOCnLADRw==}

  damerau-levenshtein@1.0.8:
    resolution: {integrity: sha512-sdQSFB7+llfUcQHUQO3+B8ERRj0Oa4w9POWMI/puGtuf7gFywGmkaLCElnudfTiKZV+NvHqL0ifzdrI8Ro7ESA==}

  data-view-buffer@1.0.2:
    resolution: {integrity: sha512-EmKO5V3OLXh1rtK2wgXRansaK1/mtVdTUEiEI0W8RkvgT05kfxaH29PliLnpLP73yYO6142Q72QNa8Wx/A5CqQ==}
    engines: {node: '>= 0.4'}

  data-view-byte-length@1.0.2:
    resolution: {integrity: sha512-tuhGbE6CfTM9+5ANGf+oQb72Ky/0+s3xKUpHvShfiz2RxMFgFPjsXuRLBVMtvMs15awe45SRb83D6wH4ew6wlQ==}
    engines: {node: '>= 0.4'}

  data-view-byte-offset@1.0.1:
    resolution: {integrity: sha512-BS8PfmtDGnrgYdOonGZQdLZslWIeCGFP9tpan0hi1Co2Zr2NKADsvGYA8XxuG/4UWgJ6Cjtv+YJnB6MM69QGlQ==}
    engines: {node: '>= 0.4'}

  debug@3.2.7:
    resolution: {integrity: sha512-CFjzYYAi4ThfiQvizrFQevTTXHtnCqWfe7x1AhgEscTz6ZbLbfoLRLPugTQyBth6f8ZERVUSyWHFD/7Wu4t1XQ==}
    peerDependencies:
      supports-color: '*'
    peerDependenciesMeta:
      supports-color:
        optional: true

  debug@4.4.3:
    resolution: {integrity: sha512-RGwwWnwQvkVfavKVt22FGLw+xYSdzARwm0ru6DhTVA3umU5hZc28V3kO4stgYryrTlLpuvgI9GiijltAjNbcqA==}
    engines: {node: '>=6.0'}
    peerDependencies:
      supports-color: '*'
    peerDependenciesMeta:
      supports-color:
        optional: true

  decode-named-character-reference@1.2.0:
    resolution: {integrity: sha512-c6fcElNV6ShtZXmsgNgFFV5tVX2PaV4g+MOAkb8eXHvn6sryJBrZa9r0zV6+dtTyoCKxtDy5tyQ5ZwQuidtd+Q==}

  deep-is@0.1.4:
    resolution: {integrity: sha512-oIPzksmTg4/MriiaYGO+okXDT7ztn/w3Eptv/+gSIdMdKsJo0u4CfYNFJPy+4SKMuCqGw2wxnA+URMg3t8a/bQ==}

  define-data-property@1.1.4:
    resolution: {integrity: sha512-rBMvIzlpA8v6E+SJZoo++HAYqsLrkg7MSfIinMPFhmkorw7X+dOXVJQs+QT69zGkzMyfDnIMN2Wid1+NbL3T+A==}
    engines: {node: '>= 0.4'}

  define-properties@1.2.1:
    resolution: {integrity: sha512-8QmQKqEASLd5nx0U1B1okLElbUuuttJ/AnYmRXbbbGDWh6uS208EjD4Xqq/I9wK7u0v6O08XhTWnt5XtEbR6Dg==}
    engines: {node: '>= 0.4'}

  dequal@2.0.3:
    resolution: {integrity: sha512-0je+qPKHEMohvfRTCEo3CrPG6cAzAYgmzKyxRiYSSDkS6eGJdyVJm7WaYA5ECaAD9wLB2T4EEeymA5aFVcYXCA==}
    engines: {node: '>=6'}

  detect-libc@2.1.0:
    resolution: {integrity: sha512-vEtk+OcP7VBRtQZ1EJ3bdgzSfBjgnEalLTp5zjJrS+2Z1w2KZly4SBdac/WDU3hhsNAZ9E8SC96ME4Ey8MZ7cg==}
    engines: {node: '>=8'}

  devlop@1.1.0:
    resolution: {integrity: sha512-RWmIqhcFf1lRYBvNmr7qTNuyCt/7/ns2jbpp1+PalgE/rDQcBT0fioSMUpJ93irlUhC5hrg4cYqe6U+0ImW0rA==}

  doctrine@2.1.0:
    resolution: {integrity: sha512-35mSku4ZXK0vfCuHEDAwt55dg2jNajHZ1odvF+8SSr82EsZY4QmXfuWso8oEd8zRhVObSN18aM0CjSdoBX7zIw==}
    engines: {node: '>=0.10.0'}

  dunder-proto@1.0.1:
    resolution: {integrity: sha512-KIN/nDJBQRcXw0MLVhZE9iQHmG68qAVIBg9CqmUYjmQIhgij9U5MFvrqkUL5FbtyyzZuOeOt0zdeRe4UY7ct+A==}
    engines: {node: '>= 0.4'}

  emoji-regex@9.2.2:
    resolution: {integrity: sha512-L18DaJsXSUk2+42pv8mLs5jJT2hqFkFE4j21wOmgbUqsZ2hL72NsUU785g9RXgo3s0ZNgVl42TiHp3ZtOv/Vyg==}

  enhanced-resolve@5.18.3:
    resolution: {integrity: sha512-d4lC8xfavMeBjzGr2vECC3fsGXziXZQyJxD868h2M/mBI3PwAuODxAkLkq5HYuvrPYcUtiLzsTo8U3PgX3Ocww==}
    engines: {node: '>=10.13.0'}

  es-abstract@1.24.0:
    resolution: {integrity: sha512-WSzPgsdLtTcQwm4CROfS5ju2Wa1QQcVeT37jFjYzdFz1r9ahadC8B8/a4qxJxM+09F18iumCdRmlr96ZYkQvEg==}
    engines: {node: '>= 0.4'}

  es-define-property@1.0.1:
    resolution: {integrity: sha512-e3nRfgfUZ4rNGL232gUgX06QNyyez04KdjFrF+LTRoOXmrOgFKDg4BCdsjW8EnT69eqdYGmRpJwiPVYNrCaW3g==}
    engines: {node: '>= 0.4'}

  es-errors@1.3.0:
    resolution: {integrity: sha512-Zf5H2Kxt2xjTvbJvP2ZWLEICxA6j+hAmMzIlypy4xcBg1vKVnx89Wy0GbS+kf5cwCVFFzdCFh2XSCFNULS6csw==}
    engines: {node: '>= 0.4'}

  es-iterator-helpers@1.2.1:
    resolution: {integrity: sha512-uDn+FE1yrDzyC0pCo961B2IHbdM8y/ACZsKD4dG6WqrjV53BADjwa7D+1aom2rsNVfLyDgU/eigvlJGJ08OQ4w==}
    engines: {node: '>= 0.4'}

  es-object-atoms@1.1.1:
    resolution: {integrity: sha512-FGgH2h8zKNim9ljj7dankFPcICIK9Cp5bm+c2gQSYePhpaG5+esrLODihIorn+Pe6FGJzWhXQotPv73jTaldXA==}
    engines: {node: '>= 0.4'}

  es-set-tostringtag@2.1.0:
    resolution: {integrity: sha512-j6vWzfrGVfyXxge+O0x5sh6cvxAog0a/4Rdd2K36zCMV5eJ+/+tOAngRO8cODMNWbVRdVlmGZQL2YS3yR8bIUA==}
    engines: {node: '>= 0.4'}

  es-shim-unscopables@1.1.0:
    resolution: {integrity: sha512-d9T8ucsEhh8Bi1woXCf+TIKDIROLG5WCkxg8geBCbvk22kzwC5G2OnXVMO6FUsvQlgUUXQ2itephWDLqDzbeCw==}
    engines: {node: '>= 0.4'}

  es-to-primitive@1.3.0:
    resolution: {integrity: sha512-w+5mJ3GuFL+NjVtJlvydShqE1eN3h3PbI7/5LAsYJP/2qtuMXjfL2LpHSRqo4b4eSF5K/DH1JXKUAHSB2UW50g==}
    engines: {node: '>= 0.4'}

  escape-string-regexp@4.0.0:
    resolution: {integrity: sha512-TtpcNJ3XAzx3Gq8sWRzJaVajRs0uVxA2YAkdb1jm2YkPz4G6egUFAyA3n5vtEIZefPk5Wa4UXbKuS5fKkJWdgA==}
    engines: {node: '>=10'}

  escape-string-regexp@5.0.0:
    resolution: {integrity: sha512-/veY75JbMK4j1yjvuUxuVsiS/hr/4iHs9FTT6cgTexxdE0Ly/glccBAkloH/DofkjRbZU3bnoj38mOmhkZ0lHw==}
    engines: {node: '>=12'}

  eslint-config-next@15.5.3:
    resolution: {integrity: sha512-e6j+QhQFOr5pfsc8VJbuTD9xTXJaRvMHYjEeLPA2pFkheNlgPLCkxdvhxhfuM4KGcqSZj2qEnpHisdTVs3BxuQ==}
    peerDependencies:
      eslint: ^7.23.0 || ^8.0.0 || ^9.0.0
      typescript: '>=3.3.1'
    peerDependenciesMeta:
      typescript:
        optional: true

  eslint-import-resolver-node@0.3.9:
    resolution: {integrity: sha512-WFj2isz22JahUv+B788TlO3N6zL3nNJGU8CcZbPZvVEkBPaJdCV4vy5wyghty5ROFbCRnm132v8BScu5/1BQ8g==}

  eslint-import-resolver-typescript@3.10.1:
    resolution: {integrity: sha512-A1rHYb06zjMGAxdLSkN2fXPBwuSaQ0iO5M/hdyS0Ajj1VBaRp0sPD3dn1FhME3c/JluGFbwSxyCfqdSbtQLAHQ==}
    engines: {node: ^14.18.0 || >=16.0.0}
    peerDependencies:
      eslint: '*'
      eslint-plugin-import: '*'
      eslint-plugin-import-x: '*'
    peerDependenciesMeta:
      eslint-plugin-import:
        optional: true
      eslint-plugin-import-x:
        optional: true

  eslint-module-utils@2.12.1:
    resolution: {integrity: sha512-L8jSWTze7K2mTg0vos/RuLRS5soomksDPoJLXIslC7c8Wmut3bx7CPpJijDcBZtxQ5lrbUdM+s0OlNbz0DCDNw==}
    engines: {node: '>=4'}
    peerDependencies:
      '@typescript-eslint/parser': '*'
      eslint: '*'
      eslint-import-resolver-node: '*'
      eslint-import-resolver-typescript: '*'
      eslint-import-resolver-webpack: '*'
    peerDependenciesMeta:
      '@typescript-eslint/parser':
        optional: true
      eslint:
        optional: true
      eslint-import-resolver-node:
        optional: true
      eslint-import-resolver-typescript:
        optional: true
      eslint-import-resolver-webpack:
        optional: true

  eslint-plugin-import@2.32.0:
    resolution: {integrity: sha512-whOE1HFo/qJDyX4SnXzP4N6zOWn79WhnCUY/iDR0mPfQZO8wcYE4JClzI2oZrhBnnMUCBCHZhO6VQyoBU95mZA==}
    engines: {node: '>=4'}
    peerDependencies:
      '@typescript-eslint/parser': '*'
      eslint: ^2 || ^3 || ^4 || ^5 || ^6 || ^7.2.0 || ^8 || ^9
    peerDependenciesMeta:
      '@typescript-eslint/parser':
        optional: true

  eslint-plugin-jsx-a11y@6.10.2:
    resolution: {integrity: sha512-scB3nz4WmG75pV8+3eRUQOHZlNSUhFNq37xnpgRkCCELU3XMvXAxLk1eqWWyE22Ki4Q01Fnsw9BA3cJHDPgn2Q==}
    engines: {node: '>=4.0'}
    peerDependencies:
      eslint: ^3 || ^4 || ^5 || ^6 || ^7 || ^8 || ^9

  eslint-plugin-react-hooks@5.2.0:
    resolution: {integrity: sha512-+f15FfK64YQwZdJNELETdn5ibXEUQmW1DZL6KXhNnc2heoy/sg9VJJeT7n8TlMWouzWqSWavFkIhHyIbIAEapg==}
    engines: {node: '>=10'}
    peerDependencies:
      eslint: ^3.0.0 || ^4.0.0 || ^5.0.0 || ^6.0.0 || ^7.0.0 || ^8.0.0-0 || ^9.0.0

  eslint-plugin-react@7.37.5:
    resolution: {integrity: sha512-Qteup0SqU15kdocexFNAJMvCJEfa2xUKNV4CC1xsVMrIIqEy3SQ/rqyxCWNzfrd3/ldy6HMlD2e0JDVpDg2qIA==}
    engines: {node: '>=4'}
    peerDependencies:
      eslint: ^3 || ^4 || ^5 || ^6 || ^7 || ^8 || ^9.7

  eslint-scope@8.4.0:
    resolution: {integrity: sha512-sNXOfKCn74rt8RICKMvJS7XKV/Xk9kA7DyJr8mJik3S7Cwgy3qlkkmyS2uQB3jiJg6VNdZd/pDBJu0nvG2NlTg==}
    engines: {node: ^18.18.0 || ^20.9.0 || >=21.1.0}

  eslint-visitor-keys@3.4.3:
    resolution: {integrity: sha512-wpc+LXeiyiisxPlEkUzU6svyS1frIO3Mgxj1fdy7Pm8Ygzguax2N3Fa/D/ag1WqbOprdI+uY6wMUl8/a2G+iag==}
    engines: {node: ^12.22.0 || ^14.17.0 || >=16.0.0}

  eslint-visitor-keys@4.2.1:
    resolution: {integrity: sha512-Uhdk5sfqcee/9H/rCOJikYz67o0a2Tw2hGRPOG2Y1R2dg7brRe1uG0yaNQDHu+TO/uQPF/5eCapvYSmHUjt7JQ==}
    engines: {node: ^18.18.0 || ^20.9.0 || >=21.1.0}

  eslint@9.36.0:
    resolution: {integrity: sha512-hB4FIzXovouYzwzECDcUkJ4OcfOEkXTv2zRY6B9bkwjx/cprAq0uvm1nl7zvQ0/TsUk0zQiN4uPfJpB9m+rPMQ==}
    engines: {node: ^18.18.0 || ^20.9.0 || >=21.1.0}
    hasBin: true
    peerDependencies:
      jiti: '*'
    peerDependenciesMeta:
      jiti:
        optional: true

  espree@10.4.0:
    resolution: {integrity: sha512-j6PAQ2uUr79PZhBjP5C5fhl8e39FmRnOjsD5lGnWrFU8i2G776tBK7+nP8KuQUTTyAZUwfQqXAgrVH5MbH9CYQ==}
    engines: {node: ^18.18.0 || ^20.9.0 || >=21.1.0}

  esquery@1.6.0:
    resolution: {integrity: sha512-ca9pw9fomFcKPvFLXhBKUK90ZvGibiGOvRJNbjljY7s7uq/5YO4BOzcYtJqExdx99rF6aAcnRxHmcUHcz6sQsg==}
    engines: {node: '>=0.10'}

  esrecurse@4.3.0:
    resolution: {integrity: sha512-KmfKL3b6G+RXvP8N1vr3Tq1kL/oCFgn2NYXEtqP8/L3pKapUA4G8cFVaoF3SU323CD4XypR/ffioHmkti6/Tag==}
    engines: {node: '>=4.0'}

  estraverse@5.3.0:
    resolution: {integrity: sha512-MMdARuVEQziNTeJD8DgMqmhwR11BRQ/cBP+pLtYdSTnf3MIO8fFeiINEbX36ZdNlfU/7A9f3gUw49B3oQsvwBA==}
    engines: {node: '>=4.0'}

  estree-util-is-identifier-name@3.0.0:
    resolution: {integrity: sha512-hFtqIDZTIUZ9BXLb8y4pYGyk6+wekIivNVTcmvk8NoOh+VeRn5y6cEHzbURrWbfp1fIqdVipilzj+lfaadNZmg==}

  esutils@2.0.3:
    resolution: {integrity: sha512-kVscqXk4OCp68SZ0dkgEKVi6/8ij300KBWTJq32P/dYeWTSwK41WyTxalN1eRmA5Z9UU/LX9D7FWSmV9SAYx6g==}
    engines: {node: '>=0.10.0'}

  extend@3.0.2:
    resolution: {integrity: sha512-fjquC59cD7CyW6urNXK0FBufkZcoiGG80wTuPujX590cB5Ttln20E2UB4S/WARVqhXffZl2LNgS+gQdPIIim/g==}

  fast-deep-equal@3.1.3:
    resolution: {integrity: sha512-f3qQ9oQy9j2AhBe/H9VC91wLmKBCCU/gDOnKNAYG5hswO7BLKj09Hc5HYNz9cGI++xlpDCIgDaitVs03ATR84Q==}

  fast-glob@3.3.1:
    resolution: {integrity: sha512-kNFPyjhh5cKjrUltxs+wFx+ZkbRaxxmZ+X0ZU31SOsxCEtP9VPgtq2teZw1DebupL5GmDaNQ6yKMMVcM41iqDg==}
    engines: {node: '>=8.6.0'}

  fast-glob@3.3.3:
    resolution: {integrity: sha512-7MptL8U0cqcFdzIzwOTHoilX9x5BrNqye7Z/LuC7kCMRio1EMSyqRK3BEAUD7sXRq4iT4AzTVuZdhgQ2TCvYLg==}
    engines: {node: '>=8.6.0'}

  fast-json-stable-stringify@2.1.0:
    resolution: {integrity: sha512-lhd/wF+Lk98HZoTCtlVraHtfh5XYijIjalXck7saUtuanSDyLMxnHhSXEDJqHxD7msR8D0uCmqlkwjCV8xvwHw==}

  fast-levenshtein@2.0.6:
    resolution: {integrity: sha512-DCXu6Ifhqcks7TZKY3Hxp3y6qphY5SJZmrWMDrKcERSOXWQdMhU9Ig/PYrzyw/ul9jOIyh0N4M0tbC5hodg8dw==}

  fastq@1.19.1:
    resolution: {integrity: sha512-GwLTyxkCXjXbxqIhTsMI2Nui8huMPtnxg7krajPJAjnEG/iiOS7i+zCtWGZR9G0NBKbXKh6X9m9UIsYX/N6vvQ==}

  fdir@6.5.0:
    resolution: {integrity: sha512-tIbYtZbucOs0BRGqPJkshJUYdL+SDH7dVM8gjy+ERp3WAUjLEFJE+02kanyHtwjWOnwrKYBiwAmM0p4kLJAnXg==}
    engines: {node: '>=12.0.0'}
    peerDependencies:
      picomatch: ^3 || ^4
    peerDependenciesMeta:
      picomatch:
        optional: true

  file-entry-cache@8.0.0:
    resolution: {integrity: sha512-XXTUwCvisa5oacNGRP9SfNtYBNAMi+RPwBFmblZEF7N7swHYQS6/Zfk7SRwx4D5j3CH211YNRco1DEMNVfZCnQ==}
    engines: {node: '>=16.0.0'}

  fill-range@7.1.1:
    resolution: {integrity: sha512-YsGpe3WHLK8ZYi4tWDg2Jy3ebRz2rXowDxnld4bkQB00cc/1Zw9AWnC0i9ztDJitivtQvaI9KaLyKrc+hBW0yg==}
    engines: {node: '>=8'}

  find-up@5.0.0:
    resolution: {integrity: sha512-78/PXT1wlLLDgTzDs7sjq9hzz0vXD+zn+7wypEe4fXQxCmdmqfGsEPQxmiCSQI3ajFV91bVSsvNtrJRiW6nGng==}
    engines: {node: '>=10'}

  flat-cache@4.0.1:
    resolution: {integrity: sha512-f7ccFPK3SXFHpx15UIGyRJ/FJQctuKZ0zVuN3frBo4HnK3cay9VEW0R6yPYFHC0AgqhukPzKjq22t5DmAyqGyw==}
    engines: {node: '>=16'}

  flatted@3.3.3:
    resolution: {integrity: sha512-GX+ysw4PBCz0PzosHDepZGANEuFCMLrnRTiEy9McGjmkCQYwRq4A/X786G/fjM/+OjsWSU1ZrY5qyARZmO/uwg==}

  for-each@0.3.5:
    resolution: {integrity: sha512-dKx12eRCVIzqCxFGplyFKJMPvLEWgmNtUrpTiJIR5u97zEhRG8ySrtboPHZXx7daLxQVrl643cTzbab2tkQjxg==}
    engines: {node: '>= 0.4'}

  function-bind@1.1.2:
    resolution: {integrity: sha512-7XHNxH7qX9xG5mIwxkhumTox/MIRNcOgDrxWsMt2pAr23WHp6MrRlN7FBSFpCpr+oVO0F744iUgR82nJMfG2SA==}

  function.prototype.name@1.1.8:
    resolution: {integrity: sha512-e5iwyodOHhbMr/yNrc7fDYG4qlbIvI5gajyzPnb5TCwyhjApznQh1BMFou9b30SevY43gCJKXycoCBjMbsuW0Q==}
    engines: {node: '>= 0.4'}

  functions-have-names@1.2.3:
    resolution: {integrity: sha512-xckBUXyTIqT97tq2x2AMb+g163b5JFysYk0x4qxNFwbfQkmNZoiRHb6sPzI9/QV33WeuvVYBUIiD4NzNIyqaRQ==}

  get-intrinsic@1.3.0:
    resolution: {integrity: sha512-9fSjSaos/fRIVIp+xSJlE6lfwhES7LNtKaCBIamHsjr2na1BiABJPo0mOjjz8GJDURarmCPGqaiVg5mfjb98CQ==}
    engines: {node: '>= 0.4'}

  get-proto@1.0.1:
    resolution: {integrity: sha512-sTSfBjoXBp89JvIKIefqw7U2CCebsc74kiY6awiGogKtoSGbgjYE/G/+l9sF3MWFPNc9IcoOC4ODfKHfxFmp0g==}
    engines: {node: '>= 0.4'}

  get-symbol-description@1.1.0:
    resolution: {integrity: sha512-w9UMqWwJxHNOvoNzSJ2oPF5wvYcvP7jUvYzhp67yEhTi17ZDBBC1z9pTdGuzjD+EFIqLSYRweZjqfiPzQ06Ebg==}
    engines: {node: '>= 0.4'}

  get-tsconfig@4.10.1:
    resolution: {integrity: sha512-auHyJ4AgMz7vgS8Hp3N6HXSmlMdUyhSUrfBF16w153rxtLIEOE+HGqaBppczZvnHLqQJfiHotCYpNhl0lUROFQ==}

  glob-parent@5.1.2:
    resolution: {integrity: sha512-AOIgSQCepiJYwP3ARnGx+5VnTu2HBYdzbGP45eLw1vr3zB3vZLeyed1sC9hnbcOc9/SrMyM5RPQrkGz4aS9Zow==}
    engines: {node: '>= 6'}

  glob-parent@6.0.2:
    resolution: {integrity: sha512-XxwI8EOhVQgWp6iDL+3b0r86f4d6AX6zSU55HfB4ydCEuXLXc5FcYeOu+nnGftS4TEju/11rt4KJPTMgbfmv4A==}
    engines: {node: '>=10.13.0'}

  globals@14.0.0:
    resolution: {integrity: sha512-oahGvuMGQlPw/ivIYBjVSrWAfWLBeku5tpPE2fOPLi+WHffIWbuh2tCjhyQhTBPMf5E9jDEH4FOmTYgYwbKwtQ==}
    engines: {node: '>=18'}

  globalthis@1.0.4:
    resolution: {integrity: sha512-DpLKbNU4WylpxJykQujfCcwYWiV/Jhm50Goo0wrVILAv5jOr9d+H+UR3PhSCD2rCCEIg0uc+G+muBTwD54JhDQ==}
    engines: {node: '>= 0.4'}

  gopd@1.2.0:
    resolution: {integrity: sha512-ZUKRh6/kUFoAiTAtTYPZJ3hw9wNxx+BIBOijnlG9PnrJsCcSjs1wyyD6vJpaYtgnzDrKYRSqf3OO6Rfa93xsRg==}
    engines: {node: '>= 0.4'}

  graceful-fs@4.2.11:
    resolution: {integrity: sha512-RbJ5/jmFcNNCcDV5o9eTnBLJ/HszWV0P73bc+Ff4nS/rJj+YaS6IGyiOL0VoBYX+l1Wrl3k63h/KrH+nhJ0XvQ==}

  graphemer@1.4.0:
    resolution: {integrity: sha512-EtKwoO6kxCL9WO5xipiHTZlSzBm7WLT627TqC/uVRd0HKmq8NXyebnNYxDoBi7wt8eTWrUrKXCOVaFq9x1kgag==}

  has-bigints@1.1.0:
    resolution: {integrity: sha512-R3pbpkcIqv2Pm3dUwgjclDRVmWpTJW2DcMzcIhEXEx1oh/CEMObMm3KLmRJOdvhM7o4uQBnwr8pzRK2sJWIqfg==}
    engines: {node: '>= 0.4'}

  has-flag@4.0.0:
    resolution: {integrity: sha512-EykJT/Q1KjTWctppgIAgfSO0tKVuZUjhgMr17kqTumMl6Afv3EISleU7qZUzoXDFTAHTDC4NOoG/ZxU3EvlMPQ==}
    engines: {node: '>=8'}

  has-property-descriptors@1.0.2:
    resolution: {integrity: sha512-55JNKuIW+vq4Ke1BjOTjM2YctQIvCT7GFzHwmfZPGo5wnrgkid0YQtnAleFSqumZm4az3n2BS+erby5ipJdgrg==}

  has-proto@1.2.0:
    resolution: {integrity: sha512-KIL7eQPfHQRC8+XluaIw7BHUwwqL19bQn4hzNgdr+1wXoU0KKj6rufu47lhY7KbJR2C6T6+PfyN0Ea7wkSS+qQ==}
    engines: {node: '>= 0.4'}

  has-symbols@1.1.0:
    resolution: {integrity: sha512-1cDNdwJ2Jaohmb3sg4OmKaMBwuC48sYni5HUw2DvsC8LjGTLK9h+eb1X6RyuOHe4hT0ULCW68iomhjUoKUqlPQ==}
    engines: {node: '>= 0.4'}

  has-tostringtag@1.0.2:
    resolution: {integrity: sha512-NqADB8VjPFLM2V0VvHUewwwsw0ZWBaIdgo+ieHtK3hasLz4qeCRjYcqfB6AQrBggRKppKF8L52/VqdVsO47Dlw==}
    engines: {node: '>= 0.4'}

  hasown@2.0.2:
    resolution: {integrity: sha512-0hJU9SCPvmMzIBdZFqNPXWa6dqh7WdH0cII9y+CyS8rG3nL48Bclra9HmKhVVUHyPWNH5Y7xDwAB7bfgSjkUMQ==}
    engines: {node: '>= 0.4'}

  hast-util-to-jsx-runtime@2.3.6:
    resolution: {integrity: sha512-zl6s8LwNyo1P9uw+XJGvZtdFF1GdAkOg8ujOw+4Pyb76874fLps4ueHXDhXWdk6YHQ6OgUtinliG7RsYvCbbBg==}

  hast-util-whitespace@3.0.0:
    resolution: {integrity: sha512-88JUN06ipLwsnv+dVn+OIYOvAuvBMy/Qoi6O7mQHxdPXpjy+Cd6xRkWwux7DKO+4sYILtLBRIKgsdpS2gQc7qw==}

  html-url-attributes@3.0.1:
    resolution: {integrity: sha512-ol6UPyBWqsrO6EJySPz2O7ZSr856WDrEzM5zMqp+FJJLGMW35cLYmmZnl0vztAZxRUoNZJFTCohfjuIJ8I4QBQ==}

  ignore@5.3.2:
    resolution: {integrity: sha512-hsBTNUqQTDwkWtcdYI2i06Y/nUBEsNEDJKjWdigLvegy8kDuJAS8uRlpkkcQpyEXL0Z/pjDy5HBmMjRCJ2gq+g==}
    engines: {node: '>= 4'}

  ignore@7.0.5:
    resolution: {integrity: sha512-Hs59xBNfUIunMFgWAbGX5cq6893IbWg4KnrjbYwX3tx0ztorVgTDA6B2sxf8ejHJ4wz8BqGUMYlnzNBer5NvGg==}
    engines: {node: '>= 4'}

  import-fresh@3.3.1:
    resolution: {integrity: sha512-TR3KfrTZTYLPB6jUjfx6MF9WcWrHL9su5TObK4ZkYgBdWKPOFoSoQIdEuTuR82pmtxH2spWG9h6etwfr1pLBqQ==}
    engines: {node: '>=6'}

  imurmurhash@0.1.4:
    resolution: {integrity: sha512-JmXMZ6wuvDmLiHEml9ykzqO6lwFbof0GG4IkcGaENdCRDDmMVnny7s5HsIgHCbaq0w2MyPhDqkhTUgS2LU2PHA==}
    engines: {node: '>=0.8.19'}

  inline-style-parser@0.2.4:
    resolution: {integrity: sha512-0aO8FkhNZlj/ZIbNi7Lxxr12obT7cL1moPfE4tg1LkX7LlLfC6DeX4l2ZEud1ukP9jNQyNnfzQVqwbwmAATY4Q==}

  internal-slot@1.1.0:
    resolution: {integrity: sha512-4gd7VpWNQNB4UKKCFFVcp1AVv+FMOgs9NKzjHKusc8jTMhd5eL1NqQqOpE0KzMds804/yHlglp3uxgluOqAPLw==}
    engines: {node: '>= 0.4'}

  is-alphabetical@2.0.1:
    resolution: {integrity: sha512-FWyyY60MeTNyeSRpkM2Iry0G9hpr7/9kD40mD/cGQEuilcZYS4okz8SN2Q6rLCJ8gbCt6fN+rC+6tMGS99LaxQ==}

  is-alphanumerical@2.0.1:
    resolution: {integrity: sha512-hmbYhX/9MUMF5uh7tOXyK/n0ZvWpad5caBA17GsC6vyuCqaWliRG5K1qS9inmUhEMaOBIW7/whAnSwveW/LtZw==}

  is-array-buffer@3.0.5:
    resolution: {integrity: sha512-DDfANUiiG2wC1qawP66qlTugJeL5HyzMpfr8lLK+jMQirGzNod0B12cFB/9q838Ru27sBwfw78/rdoU7RERz6A==}
    engines: {node: '>= 0.4'}

  is-async-function@2.1.1:
    resolution: {integrity: sha512-9dgM/cZBnNvjzaMYHVoxxfPj2QXt22Ev7SuuPrs+xav0ukGB0S6d4ydZdEiM48kLx5kDV+QBPrpVnFyefL8kkQ==}
    engines: {node: '>= 0.4'}

  is-bigint@1.1.0:
    resolution: {integrity: sha512-n4ZT37wG78iz03xPRKJrHTdZbe3IicyucEtdRsV5yglwc3GyUfbAfpSeD0FJ41NbUNSt5wbhqfp1fS+BgnvDFQ==}
    engines: {node: '>= 0.4'}

  is-boolean-object@1.2.2:
    resolution: {integrity: sha512-wa56o2/ElJMYqjCjGkXri7it5FbebW5usLw/nPmCMs5DeZ7eziSYZhSmPRn0txqeW4LnAmQQU7FgqLpsEFKM4A==}
    engines: {node: '>= 0.4'}

  is-bun-module@2.0.0:
    resolution: {integrity: sha512-gNCGbnnnnFAUGKeZ9PdbyeGYJqewpmc2aKHUEMO5nQPWU9lOmv7jcmQIv+qHD8fXW6W7qfuCwX4rY9LNRjXrkQ==}

  is-callable@1.2.7:
    resolution: {integrity: sha512-1BC0BVFhS/p0qtw6enp8e+8OD0UrK0oFLztSjNzhcKA3WDuJxxAPXzPuPtKkjEY9UUoEWlX/8fgKeu2S8i9JTA==}
    engines: {node: '>= 0.4'}

  is-core-module@2.16.1:
    resolution: {integrity: sha512-UfoeMA6fIJ8wTYFEUjelnaGI67v6+N7qXJEvQuIGa99l4xsCruSYOVSQ0uPANn4dAzm8lkYPaKLrrijLq7x23w==}
    engines: {node: '>= 0.4'}

  is-data-view@1.0.2:
    resolution: {integrity: sha512-RKtWF8pGmS87i2D6gqQu/l7EYRlVdfzemCJN/P3UOs//x1QE7mfhvzHIApBTRf7axvT6DMGwSwBXYCT0nfB9xw==}
    engines: {node: '>= 0.4'}

  is-date-object@1.1.0:
    resolution: {integrity: sha512-PwwhEakHVKTdRNVOw+/Gyh0+MzlCl4R6qKvkhuvLtPMggI1WAHt9sOwZxQLSGpUaDnrdyDsomoRgNnCfKNSXXg==}
    engines: {node: '>= 0.4'}

  is-decimal@2.0.1:
    resolution: {integrity: sha512-AAB9hiomQs5DXWcRB1rqsxGUstbRroFOPPVAomNk/3XHR5JyEZChOyTWe2oayKnsSsr/kcGqF+z6yuH6HHpN0A==}

  is-extglob@2.1.1:
    resolution: {integrity: sha512-SbKbANkN603Vi4jEZv49LeVJMn4yGwsbzZworEoyEiutsN3nJYdbO36zfhGJ6QEDpOZIFkDtnq5JRxmvl3jsoQ==}
    engines: {node: '>=0.10.0'}

  is-finalizationregistry@1.1.1:
    resolution: {integrity: sha512-1pC6N8qWJbWoPtEjgcL2xyhQOP491EQjeUo3qTKcmV8YSDDJrOepfG8pcC7h/QgnQHYSv0mJ3Z/ZWxmatVrysg==}
    engines: {node: '>= 0.4'}

  is-generator-function@1.1.0:
    resolution: {integrity: sha512-nPUB5km40q9e8UfN/Zc24eLlzdSf9OfKByBw9CIdw4H1giPMeA0OIJvbchsCu4npfI2QcMVBsGEBHKZ7wLTWmQ==}
    engines: {node: '>= 0.4'}

  is-glob@4.0.3:
    resolution: {integrity: sha512-xelSayHH36ZgE7ZWhli7pW34hNbNl8Ojv5KVmkJD4hBdD3th8Tfk9vYasLM+mXWOZhFkgZfxhLSnrwRr4elSSg==}
    engines: {node: '>=0.10.0'}

  is-hexadecimal@2.0.1:
    resolution: {integrity: sha512-DgZQp241c8oO6cA1SbTEWiXeoxV42vlcJxgH+B3hi1AiqqKruZR3ZGF8In3fj4+/y/7rHvlOZLZtgJ/4ttYGZg==}

  is-map@2.0.3:
    resolution: {integrity: sha512-1Qed0/Hr2m+YqxnM09CjA2d/i6YZNfF6R2oRAOj36eUdS6qIV/huPJNSEpKbupewFs+ZsJlxsjjPbc0/afW6Lw==}
    engines: {node: '>= 0.4'}

  is-negative-zero@2.0.3:
    resolution: {integrity: sha512-5KoIu2Ngpyek75jXodFvnafB6DJgr3u8uuK0LEZJjrU19DrMD3EVERaR8sjz8CCGgpZvxPl9SuE1GMVPFHx1mw==}
    engines: {node: '>= 0.4'}

  is-number-object@1.1.1:
    resolution: {integrity: sha512-lZhclumE1G6VYD8VHe35wFaIif+CTy5SJIi5+3y4psDgWu4wPDoBhF8NxUOinEc7pHgiTsT6MaBb92rKhhD+Xw==}
    engines: {node: '>= 0.4'}

  is-number@7.0.0:
    resolution: {integrity: sha512-41Cifkg6e8TylSpdtTpeLVMqvSBEVzTttHvERD741+pnZ8ANv0004MRL43QKPDlK9cGvNp6NZWZUBlbGXYxxng==}
    engines: {node: '>=0.12.0'}

  is-plain-obj@4.1.0:
    resolution: {integrity: sha512-+Pgi+vMuUNkJyExiMBt5IlFoMyKnr5zhJ4Uspz58WOhBF5QoIZkFyNHIbBAtHwzVAgk5RtndVNsDRN61/mmDqg==}
    engines: {node: '>=12'}

  is-regex@1.2.1:
    resolution: {integrity: sha512-MjYsKHO5O7mCsmRGxWcLWheFqN9DJ/2TmngvjKXihe6efViPqc274+Fx/4fYj/r03+ESvBdTXK0V6tA3rgez1g==}
    engines: {node: '>= 0.4'}

  is-set@2.0.3:
    resolution: {integrity: sha512-iPAjerrse27/ygGLxw+EBR9agv9Y6uLeYVJMu+QNCoouJ1/1ri0mGrcWpfCqFZuzzx3WjtwxG098X+n4OuRkPg==}
    engines: {node: '>= 0.4'}

  is-shared-array-buffer@1.0.4:
    resolution: {integrity: sha512-ISWac8drv4ZGfwKl5slpHG9OwPNty4jOWPRIhBpxOoD+hqITiwuipOQ2bNthAzwA3B4fIjO4Nln74N0S9byq8A==}
    engines: {node: '>= 0.4'}

  is-string@1.1.1:
    resolution: {integrity: sha512-BtEeSsoaQjlSPBemMQIrY1MY0uM6vnS1g5fmufYOtnxLGUZM2178PKbhsk7Ffv58IX+ZtcvoGwccYsh0PglkAA==}
    engines: {node: '>= 0.4'}

  is-symbol@1.1.1:
    resolution: {integrity: sha512-9gGx6GTtCQM73BgmHQXfDmLtfjjTUDSyoxTCbp5WtoixAhfgsDirWIcVQ/IHpvI5Vgd5i/J5F7B9cN/WlVbC/w==}
    engines: {node: '>= 0.4'}

  is-typed-array@1.1.15:
    resolution: {integrity: sha512-p3EcsicXjit7SaskXHs1hA91QxgTw46Fv6EFKKGS5DRFLD8yKnohjF3hxoju94b/OcMZoQukzpPpBE9uLVKzgQ==}
    engines: {node: '>= 0.4'}

  is-weakmap@2.0.2:
    resolution: {integrity: sha512-K5pXYOm9wqY1RgjpL3YTkF39tni1XajUIkawTLUo9EZEVUFga5gSQJF8nNS7ZwJQ02y+1YCNYcMh+HIf1ZqE+w==}
    engines: {node: '>= 0.4'}

  is-weakref@1.1.1:
    resolution: {integrity: sha512-6i9mGWSlqzNMEqpCp93KwRS1uUOodk2OJ6b+sq7ZPDSy2WuI5NFIxp/254TytR8ftefexkWn5xNiHUNpPOfSew==}
    engines: {node: '>= 0.4'}

  is-weakset@2.0.4:
    resolution: {integrity: sha512-mfcwb6IzQyOKTs84CQMrOwW4gQcaTOAWJ0zzJCl2WSPDrWk/OzDaImWFH3djXhb24g4eudZfLRozAvPGw4d9hQ==}
    engines: {node: '>= 0.4'}

  isarray@2.0.5:
    resolution: {integrity: sha512-xHjhDr3cNBK0BzdUJSPXZntQUx/mwMS5Rw4A7lPJ90XGAO6ISP/ePDNuo0vhqOZU+UD5JoodwCAAoZQd3FeAKw==}

  isexe@2.0.0:
    resolution: {integrity: sha512-RHxMLp9lnKHGHRng9QFhRCMbYAcVpn69smSGcq3f36xjgVVWThj4qqLbTLlq7Ssj8B+fIQ1EuCEGI2lKsyQeIw==}

  iterator.prototype@1.1.5:
    resolution: {integrity: sha512-H0dkQoCa3b2VEeKQBOxFph+JAbcrQdE7KC0UkqwpLmv2EC4P41QXP+rqo9wYodACiG5/WM5s9oDApTU8utwj9g==}
    engines: {node: '>= 0.4'}

  jiti@2.5.1:
    resolution: {integrity: sha512-twQoecYPiVA5K/h6SxtORw/Bs3ar+mLUtoPSc7iMXzQzK8d7eJ/R09wmTwAjiamETn1cXYPGfNnu7DMoHgu12w==}
    hasBin: true

  js-tokens@4.0.0:
    resolution: {integrity: sha512-RdJUflcE3cUzKiMqQgsCu06FPu9UdIJO0beYbPhHN4k6apgJtifcoCtT9bcxOpYBtpD2kCM6Sbzg4CausW/PKQ==}

  js-yaml@4.1.0:
    resolution: {integrity: sha512-wpxZs9NoxZaJESJGIZTyDEaYpl0FKSA+FB9aJiyemKhMwkxQg63h4T1KJgUGHpTqPDNRcmmYLugrRjJlBtWvRA==}
    hasBin: true

  json-buffer@3.0.1:
    resolution: {integrity: sha512-4bV5BfR2mqfQTJm+V5tPPdf+ZpuhiIvTuAB5g8kcrXOZpTT/QwwVRWBywX1ozr6lEuPdbHxwaJlm9G6mI2sfSQ==}

  json-schema-traverse@0.4.1:
    resolution: {integrity: sha512-xbbCH5dCYU5T8LcEhhuh7HJ88HXuW3qsI3Y0zOZFKfZEHcpWiHU/Jxzk629Brsab/mMiHQti9wMP+845RPe3Vg==}

  json-stable-stringify-without-jsonify@1.0.1:
    resolution: {integrity: sha512-Bdboy+l7tA3OGW6FjyFHWkP5LuByj1Tk33Ljyq0axyzdk9//JSi2u3fP1QSmd1KNwq6VOKYGlAu87CisVir6Pw==}

  json5@1.0.2:
    resolution: {integrity: sha512-g1MWMLBiz8FKi1e4w0UyVL3w+iJceWAFBAaBnnGKOpNa5f8TLktkbre1+s6oICydWAm+HRUGTmI+//xv2hvXYA==}
    hasBin: true

  jsx-ast-utils@3.3.5:
    resolution: {integrity: sha512-ZZow9HBI5O6EPgSJLUb8n2NKgmVWTwCvHGwFuJlMjvLFqlGG6pjirPhtdsseaLZjSibD8eegzmYpUZwoIlj2cQ==}
    engines: {node: '>=4.0'}

  katex@0.16.22:
    resolution: {integrity: sha512-XCHRdUw4lf3SKBaJe4EvgqIuWwkPSo9XoeO8GjQW94Bp7TWv9hNhzZjZ+OH9yf1UmLygb7DIT5GSFQiyt16zYg==}
    hasBin: true

  keyv@4.5.4:
    resolution: {integrity: sha512-oxVHkHR/EJf2CNXnWxRLW6mg7JyCCUcG0DtEGmL2ctUo1PNTin1PUil+r/+4r5MpVgC/fn1kjsx7mjSujKqIpw==}

  language-subtag-registry@0.3.23:
    resolution: {integrity: sha512-0K65Lea881pHotoGEa5gDlMxt3pctLi2RplBb7Ezh4rRdLEOtgi7n4EwK9lamnUCkKBqaeKRVebTq6BAxSkpXQ==}

  language-tags@1.0.9:
    resolution: {integrity: sha512-MbjN408fEndfiQXbFQ1vnd+1NoLDsnQW41410oQBXiyXDMYH5z505juWa4KUE1LqxRC7DgOgZDbKLxHIwm27hA==}
    engines: {node: '>=0.10'}

  levn@0.4.1:
    resolution: {integrity: sha512-+bT2uH4E5LGE7h/n3evcS/sQlJXCpIp6ym8OWJ5eV6+67Dsql/LaaT7qJBAt2rzfoa/5QBGBhxDix1dMt2kQKQ==}
    engines: {node: '>= 0.8.0'}

  lightningcss-darwin-arm64@1.30.1:
    resolution: {integrity: sha512-c8JK7hyE65X1MHMN+Viq9n11RRC7hgin3HhYKhrMyaXflk5GVplZ60IxyoVtzILeKr+xAJwg6zK6sjTBJ0FKYQ==}
    engines: {node: '>= 12.0.0'}
    cpu: [arm64]
    os: [darwin]

  lightningcss-darwin-x64@1.30.1:
    resolution: {integrity: sha512-k1EvjakfumAQoTfcXUcHQZhSpLlkAuEkdMBsI/ivWw9hL+7FtilQc0Cy3hrx0AAQrVtQAbMI7YjCgYgvn37PzA==}
    engines: {node: '>= 12.0.0'}
    cpu: [x64]
    os: [darwin]

  lightningcss-freebsd-x64@1.30.1:
    resolution: {integrity: sha512-kmW6UGCGg2PcyUE59K5r0kWfKPAVy4SltVeut+umLCFoJ53RdCUWxcRDzO1eTaxf/7Q2H7LTquFHPL5R+Gjyig==}
    engines: {node: '>= 12.0.0'}
    cpu: [x64]
    os: [freebsd]

  lightningcss-linux-arm-gnueabihf@1.30.1:
    resolution: {integrity: sha512-MjxUShl1v8pit+6D/zSPq9S9dQ2NPFSQwGvxBCYaBYLPlCWuPh9/t1MRS8iUaR8i+a6w7aps+B4N0S1TYP/R+Q==}
    engines: {node: '>= 12.0.0'}
    cpu: [arm]
    os: [linux]

  lightningcss-linux-arm64-gnu@1.30.1:
    resolution: {integrity: sha512-gB72maP8rmrKsnKYy8XUuXi/4OctJiuQjcuqWNlJQ6jZiWqtPvqFziskH3hnajfvKB27ynbVCucKSm2rkQp4Bw==}
    engines: {node: '>= 12.0.0'}
    cpu: [arm64]
    os: [linux]

  lightningcss-linux-arm64-musl@1.30.1:
    resolution: {integrity: sha512-jmUQVx4331m6LIX+0wUhBbmMX7TCfjF5FoOH6SD1CttzuYlGNVpA7QnrmLxrsub43ClTINfGSYyHe2HWeLl5CQ==}
    engines: {node: '>= 12.0.0'}
    cpu: [arm64]
    os: [linux]

  lightningcss-linux-x64-gnu@1.30.1:
    resolution: {integrity: sha512-piWx3z4wN8J8z3+O5kO74+yr6ze/dKmPnI7vLqfSqI8bccaTGY5xiSGVIJBDd5K5BHlvVLpUB3S2YCfelyJ1bw==}
    engines: {node: '>= 12.0.0'}
    cpu: [x64]
    os: [linux]

  lightningcss-linux-x64-musl@1.30.1:
    resolution: {integrity: sha512-rRomAK7eIkL+tHY0YPxbc5Dra2gXlI63HL+v1Pdi1a3sC+tJTcFrHX+E86sulgAXeI7rSzDYhPSeHHjqFhqfeQ==}
    engines: {node: '>= 12.0.0'}
    cpu: [x64]
    os: [linux]

  lightningcss-win32-arm64-msvc@1.30.1:
    resolution: {integrity: sha512-mSL4rqPi4iXq5YVqzSsJgMVFENoa4nGTT/GjO2c0Yl9OuQfPsIfncvLrEW6RbbB24WtZ3xP/2CCmI3tNkNV4oA==}
    engines: {node: '>= 12.0.0'}
    cpu: [arm64]
    os: [win32]

  lightningcss-win32-x64-msvc@1.30.1:
    resolution: {integrity: sha512-PVqXh48wh4T53F/1CCu8PIPCxLzWyCnn/9T5W1Jpmdy5h9Cwd+0YQS6/LwhHXSafuc61/xg9Lv5OrCby6a++jg==}
    engines: {node: '>= 12.0.0'}
    cpu: [x64]
    os: [win32]

  lightningcss@1.30.1:
    resolution: {integrity: sha512-xi6IyHML+c9+Q3W0S4fCQJOym42pyurFiJUHEcEyHS0CeKzia4yZDEsLlqOFykxOdHpNy0NmvVO31vcSqAxJCg==}
    engines: {node: '>= 12.0.0'}

  locate-path@6.0.0:
    resolution: {integrity: sha512-iPZK6eYjbxRu3uB4/WZ3EsEIMJFMqAoopl3R+zuq0UjcAm/MO6KCweDgPfP3elTztoKP3KtnVHxTn2NHBSDVUw==}
    engines: {node: '>=10'}

  lodash.merge@4.6.2:
    resolution: {integrity: sha512-0KpjqXRVvrYyCsX1swR/XTK0va6VQkQM6MNo7PqW77ByjAhoARA8EfrP1N4+KlKj8YS0ZUCtRT/YUuhyYDujIQ==}

  longest-streak@3.1.0:
    resolution: {integrity: sha512-9Ri+o0JYgehTaVBBDoMqIl8GXtbWg711O3srftcHhZ0dqnETqLaoIK0x17fUw9rFSlK/0NlsKe0Ahhyl5pXE2g==}

  loose-envify@1.4.0:
    resolution: {integrity: sha512-lyuxPGr/Wfhrlem2CL/UcnUc1zcqKAImBDzukY7Y5F/yQiNdko6+fRLevlw1HgMySw7f611UIY408EtxRSoK3Q==}
    hasBin: true

  magic-string@0.30.19:
    resolution: {integrity: sha512-2N21sPY9Ws53PZvsEpVtNuSW+ScYbQdp4b9qUaL+9QkHUrGFKo56Lg9Emg5s9V/qrtNBmiR01sYhUOwu3H+VOw==}

  markdown-table@3.0.4:
    resolution: {integrity: sha512-wiYz4+JrLyb/DqW2hkFJxP7Vd7JuTDm77fvbM8VfEQdmSMqcImWeeRbHwZjBjIFki/VaMK2BhFi7oUUZeM5bqw==}

  math-intrinsics@1.1.0:
    resolution: {integrity: sha512-/IXtbwEk5HTPyEwyKX6hGkYXxM9nbj64B+ilVJnC/R6B0pH5G4V3b0pVbL7DBj4tkhBAppbQUlf6F6Xl9LHu1g==}
    engines: {node: '>= 0.4'}

<<<<<<< HEAD
  mdast-util-from-markdown@2.0.2:
    resolution: {integrity: sha512-uZhTV/8NBuw0WHkPTrCqDOl0zVe1BIng5ZtHoDk49ME1qqcjYmmLmOf0gELgcRMxN4w2iuIeVso5/6QymSrgmA==}

=======
  mathjax@3.2.2:
    resolution: {integrity: sha512-Bt+SSVU8eBG27zChVewOicYs7Xsdt40qm4+UpHyX7k0/O9NliPc+x77k1/FEsPsjKPZGJvtRZM1vO+geW0OhGw==}

  mdast-util-find-and-replace@3.0.2:
    resolution: {integrity: sha512-Tmd1Vg/m3Xz43afeNxDIhWRtFZgM2VLyaf4vSTYwudTyeuTneoL3qtWMA5jeLyz/O1vDJmmV4QuScFCA2tBPwg==}

  mdast-util-from-markdown@2.0.2:
    resolution: {integrity: sha512-uZhTV/8NBuw0WHkPTrCqDOl0zVe1BIng5ZtHoDk49ME1qqcjYmmLmOf0gELgcRMxN4w2iuIeVso5/6QymSrgmA==}

  mdast-util-gfm-autolink-literal@2.0.1:
    resolution: {integrity: sha512-5HVP2MKaP6L+G6YaxPNjuL0BPrq9orG3TsrZ9YXbA3vDw/ACI4MEsnoDpn6ZNm7GnZgtAcONJyPhOP8tNJQavQ==}

  mdast-util-gfm-footnote@2.1.0:
    resolution: {integrity: sha512-sqpDWlsHn7Ac9GNZQMeUzPQSMzR6Wv0WKRNvQRg0KqHh02fpTz69Qc1QSseNX29bhz1ROIyNyxExfawVKTm1GQ==}

  mdast-util-gfm-strikethrough@2.0.0:
    resolution: {integrity: sha512-mKKb915TF+OC5ptj5bJ7WFRPdYtuHv0yTRxK2tJvi+BDqbkiG7h7u/9SI89nRAYcmap2xHQL9D+QG/6wSrTtXg==}

  mdast-util-gfm-table@2.0.0:
    resolution: {integrity: sha512-78UEvebzz/rJIxLvE7ZtDd/vIQ0RHv+3Mh5DR96p7cS7HsBhYIICDBCu8csTNWNO6tBWfqXPWekRuj2FNOGOZg==}

  mdast-util-gfm-task-list-item@2.0.0:
    resolution: {integrity: sha512-IrtvNvjxC1o06taBAVJznEnkiHxLFTzgonUdy8hzFVeDun0uTjxxrRGVaNFqkU1wJR3RBPEfsxmU6jDWPofrTQ==}

  mdast-util-gfm@3.1.0:
    resolution: {integrity: sha512-0ulfdQOM3ysHhCJ1p06l0b0VKlhU0wuQs3thxZQagjcjPrlFRqY215uZGHHJan9GEAXd9MbfPjFJz+qMkVR6zQ==}

>>>>>>> 3af8597e
  mdast-util-mdx-expression@2.0.1:
    resolution: {integrity: sha512-J6f+9hUp+ldTZqKRSg7Vw5V6MqjATc+3E4gf3CFNcuZNWD8XdyI6zQ8GqH7f8169MM6P7hMBRDVGnn7oHB9kXQ==}

  mdast-util-mdx-jsx@3.2.0:
    resolution: {integrity: sha512-lj/z8v0r6ZtsN/cGNNtemmmfoLAFZnjMbNyLzBafjzikOM+glrjNHPlf6lQDOTccj9n5b0PPihEBbhneMyGs1Q==}

  mdast-util-mdxjs-esm@2.0.1:
    resolution: {integrity: sha512-EcmOpxsZ96CvlP03NghtH1EsLtr0n9Tm4lPUJUBccV9RwUOneqSycg19n5HGzCf+10LozMRSObtVr3ee1WoHtg==}

  mdast-util-phrasing@4.1.0:
    resolution: {integrity: sha512-TqICwyvJJpBwvGAMZjj4J2n0X8QWp21b9l0o7eXyVJ25YNWYbJDVIyD1bZXE6WtV6RmKJVYmQAKWa0zWOABz2w==}

  mdast-util-to-hast@13.2.0:
    resolution: {integrity: sha512-QGYKEuUsYT9ykKBCMOEDLsU5JRObWQusAolFMeko/tYPufNkRffBAQjIE+99jbA87xv6FgmjLtwjh9wBWajwAA==}

  mdast-util-to-markdown@2.1.2:
    resolution: {integrity: sha512-xj68wMTvGXVOKonmog6LwyJKrYXZPvlwabaryTjLh9LuvovB/KAH+kvi8Gjj+7rJjsFi23nkUxRQv1KqSroMqA==}

  mdast-util-to-string@4.0.0:
    resolution: {integrity: sha512-0H44vDimn51F0YwvxSJSm0eCDOJTRlmN0R1yBh4HLj9wiV1Dn0QoXGbvFAWj2hSItVTlCmBF1hqKlIyUBVFLPg==}

  merge2@1.4.1:
    resolution: {integrity: sha512-8q7VEgMJW4J8tcfVPy8g09NcQwZdbwFEqhe/WZkoIzjn/3TGDwtOCYtXGxA3O8tPzpczCCDgv+P2P5y00ZJOOg==}
    engines: {node: '>= 8'}

  micromark-core-commonmark@2.0.3:
    resolution: {integrity: sha512-RDBrHEMSxVFLg6xvnXmb1Ayr2WzLAWjeSATAoxwKYJV94TeNavgoIdA0a9ytzDSVzBy2YKFK+emCPOEibLeCrg==}

<<<<<<< HEAD
=======
  micromark-extension-gfm-autolink-literal@2.1.0:
    resolution: {integrity: sha512-oOg7knzhicgQ3t4QCjCWgTmfNhvQbDDnJeVu9v81r7NltNCVmhPy1fJRX27pISafdjL+SVc4d3l48Gb6pbRypw==}

  micromark-extension-gfm-footnote@2.1.0:
    resolution: {integrity: sha512-/yPhxI1ntnDNsiHtzLKYnE3vf9JZ6cAisqVDauhp4CEHxlb4uoOTxOCJ+9s51bIB8U1N1FJ1RXOKTIlD5B/gqw==}

  micromark-extension-gfm-strikethrough@2.1.0:
    resolution: {integrity: sha512-ADVjpOOkjz1hhkZLlBiYA9cR2Anf8F4HqZUO6e5eDcPQd0Txw5fxLzzxnEkSkfnD0wziSGiv7sYhk/ktvbf1uw==}

  micromark-extension-gfm-table@2.1.1:
    resolution: {integrity: sha512-t2OU/dXXioARrC6yWfJ4hqB7rct14e8f7m0cbI5hUmDyyIlwv5vEtooptH8INkbLzOatzKuVbQmAYcbWoyz6Dg==}

  micromark-extension-gfm-tagfilter@2.0.0:
    resolution: {integrity: sha512-xHlTOmuCSotIA8TW1mDIM6X2O1SiX5P9IuDtqGonFhEK0qgRI4yeC6vMxEV2dgyr2TiD+2PQ10o+cOhdVAcwfg==}

  micromark-extension-gfm-task-list-item@2.1.0:
    resolution: {integrity: sha512-qIBZhqxqI6fjLDYFTBIa4eivDMnP+OZqsNwmQ3xNLE4Cxwc+zfQEfbs6tzAo2Hjq+bh6q5F+Z8/cksrLFYWQQw==}

  micromark-extension-gfm@3.0.0:
    resolution: {integrity: sha512-vsKArQsicm7t0z2GugkCKtZehqUm31oeGBV/KVSorWSy8ZlNAv7ytjFhvaryUiCUJYqs+NoE6AFhpQvBTM6Q4w==}

>>>>>>> 3af8597e
  micromark-factory-destination@2.0.1:
    resolution: {integrity: sha512-Xe6rDdJlkmbFRExpTOmRj9N3MaWmbAgdpSrBQvCFqhezUn4AHqJHbaEnfbVYYiexVSs//tqOdY/DxhjdCiJnIA==}

  micromark-factory-label@2.0.1:
    resolution: {integrity: sha512-VFMekyQExqIW7xIChcXn4ok29YE3rnuyveW3wZQWWqF4Nv9Wk5rgJ99KzPvHjkmPXF93FXIbBp6YdW3t71/7Vg==}

  micromark-factory-space@2.0.1:
    resolution: {integrity: sha512-zRkxjtBxxLd2Sc0d+fbnEunsTj46SWXgXciZmHq0kDYGnck/ZSGj9/wULTV95uoeYiK5hRXP2mJ98Uo4cq/LQg==}

  micromark-factory-title@2.0.1:
    resolution: {integrity: sha512-5bZ+3CjhAd9eChYTHsjy6TGxpOFSKgKKJPJxr293jTbfry2KDoWkhBb6TcPVB4NmzaPhMs1Frm9AZH7OD4Cjzw==}

  micromark-factory-whitespace@2.0.1:
    resolution: {integrity: sha512-Ob0nuZ3PKt/n0hORHyvoD9uZhr+Za8sFoP+OnMcnWK5lngSzALgQYKMr9RJVOWLqQYuyn6ulqGWSXdwf6F80lQ==}

  micromark-util-character@2.1.1:
    resolution: {integrity: sha512-wv8tdUTJ3thSFFFJKtpYKOYiGP2+v96Hvk4Tu8KpCAsTMs6yi+nVmGh1syvSCsaxz45J6Jbw+9DD6g97+NV67Q==}

  micromark-util-chunked@2.0.1:
    resolution: {integrity: sha512-QUNFEOPELfmvv+4xiNg2sRYeS/P84pTW0TCgP5zc9FpXetHY0ab7SxKyAQCNCc1eK0459uoLI1y5oO5Vc1dbhA==}

  micromark-util-classify-character@2.0.1:
    resolution: {integrity: sha512-K0kHzM6afW/MbeWYWLjoHQv1sgg2Q9EccHEDzSkxiP/EaagNzCm7T/WMKZ3rjMbvIpvBiZgwR3dKMygtA4mG1Q==}

  micromark-util-combine-extensions@2.0.1:
    resolution: {integrity: sha512-OnAnH8Ujmy59JcyZw8JSbK9cGpdVY44NKgSM7E9Eh7DiLS2E9RNQf0dONaGDzEG9yjEl5hcqeIsj4hfRkLH/Bg==}

  micromark-util-decode-numeric-character-reference@2.0.2:
    resolution: {integrity: sha512-ccUbYk6CwVdkmCQMyr64dXz42EfHGkPQlBj5p7YVGzq8I7CtjXZJrubAYezf7Rp+bjPseiROqe7G6foFd+lEuw==}

  micromark-util-decode-string@2.0.1:
    resolution: {integrity: sha512-nDV/77Fj6eH1ynwscYTOsbK7rR//Uj0bZXBwJZRfaLEJ1iGBR6kIfNmlNqaqJf649EP0F3NWNdeJi03elllNUQ==}

  micromark-util-encode@2.0.1:
    resolution: {integrity: sha512-c3cVx2y4KqUnwopcO9b/SCdo2O67LwJJ/UyqGfbigahfegL9myoEFoDYZgkT7f36T0bLrM9hZTAaAyH+PCAXjw==}

  micromark-util-html-tag-name@2.0.1:
    resolution: {integrity: sha512-2cNEiYDhCWKI+Gs9T0Tiysk136SnR13hhO8yW6BGNyhOC4qYFnwF1nKfD3HFAIXA5c45RrIG1ub11GiXeYd1xA==}

  micromark-util-normalize-identifier@2.0.1:
    resolution: {integrity: sha512-sxPqmo70LyARJs0w2UclACPUUEqltCkJ6PhKdMIDuJ3gSf/Q+/GIe3WKl0Ijb/GyH9lOpUkRAO2wp0GVkLvS9Q==}

  micromark-util-resolve-all@2.0.1:
    resolution: {integrity: sha512-VdQyxFWFT2/FGJgwQnJYbe1jjQoNTS4RjglmSjTUlpUMa95Htx9NHeYW4rGDJzbjvCsl9eLjMQwGeElsqmzcHg==}

  micromark-util-sanitize-uri@2.0.1:
    resolution: {integrity: sha512-9N9IomZ/YuGGZZmQec1MbgxtlgougxTodVwDzzEouPKo3qFWvymFHWcnDi2vzV1ff6kas9ucW+o3yzJK9YB1AQ==}

  micromark-util-subtokenize@2.1.0:
    resolution: {integrity: sha512-XQLu552iSctvnEcgXw6+Sx75GflAPNED1qx7eBJ+wydBb2KCbRZe+NwvIEEMM83uml1+2WSXpBAcp9IUCgCYWA==}

  micromark-util-symbol@2.0.1:
    resolution: {integrity: sha512-vs5t8Apaud9N28kgCrRUdEed4UJ+wWNvicHLPxCa9ENlYuAY31M0ETy5y1vA33YoNPDFTghEbnh6efaE8h4x0Q==}

  micromark-util-types@2.0.2:
    resolution: {integrity: sha512-Yw0ECSpJoViF1qTU4DC6NwtC4aWGt1EkzaQB8KPPyCRR8z9TWeV0HbEFGTO+ZY1wB22zmxnJqhPyTpOVCpeHTA==}

  micromark@4.0.2:
    resolution: {integrity: sha512-zpe98Q6kvavpCr1NPVSCMebCKfD7CA2NqZ+rykeNhONIJBpc1tFKt9hucLGwha3jNTNI8lHpctWJWoimVF4PfA==}

  micromatch@4.0.8:
    resolution: {integrity: sha512-PXwfBhYu0hBCPw8Dn0E+WDYb7af3dSLVWKi3HGv84IdF4TyFoC0ysxFd0Goxw7nSv4T/PzEJQxsYsEiFCKo2BA==}
    engines: {node: '>=8.6'}

  minimatch@3.1.2:
    resolution: {integrity: sha512-J7p63hRiAjw1NDEww1W7i37+ByIrOWO5XQQAzZ3VOcL0PNybwpfmV/N05zFAzwQ9USyEcX6t3UO+K5aqBQOIHw==}

  minimatch@9.0.5:
    resolution: {integrity: sha512-G6T0ZX48xgozx7587koeX9Ys2NYy6Gmv//P89sEte9V9whIapMNF4idKxnW2QtCcLiTWlb/wfCabAtAFWhhBow==}
    engines: {node: '>=16 || 14 >=14.17'}

  minimist@1.2.8:
    resolution: {integrity: sha512-2yyAR8qBkN3YuheJanUpWC5U3bb5osDywNB8RzDVlDwDHbocAJveqqj1u8+SVD7jkWT4yvsHCpWqqWqAxb0zCA==}

  minipass@7.1.2:
    resolution: {integrity: sha512-qOOzS1cBTWYF4BH8fVePDBOO9iptMnGUEZwNc/cMWnTV2nVLZ7VoNWEPHkYczZA0pdoA7dl6e7FL659nX9S2aw==}
    engines: {node: '>=16 || 14 >=14.17'}

  minizlib@3.0.2:
    resolution: {integrity: sha512-oG62iEk+CYt5Xj2YqI5Xi9xWUeZhDI8jjQmC5oThVH5JGCTgIjr7ciJDzC7MBzYd//WvR1OTmP5Q38Q8ShQtVA==}
    engines: {node: '>= 18'}

  mkdirp@3.0.1:
    resolution: {integrity: sha512-+NsyUUAZDmo6YVHzL/stxSu3t9YS1iljliy3BSDrXJ/dkn1KYdmtZODGGjLcc9XLgVVpH4KshHB8XmZgMhaBXg==}
    engines: {node: '>=10'}
    hasBin: true

  ms@2.1.3:
    resolution: {integrity: sha512-6FlzubTLZG3J2a/NVCAleEhjzq5oxgHyaCU9yYXvcLsvoVaHJq/s5xXI6/XXP6tz7R9xAOtHnSO/tXtF3WRTlA==}

  nanoid@3.3.11:
    resolution: {integrity: sha512-N8SpfPUnUp1bK+PMYW8qSWdl9U+wwNWI4QKxOYDy9JAro3WMX7p2OeVRF9v+347pnakNevPmiHhNmZ2HbFA76w==}
    engines: {node: ^10 || ^12 || ^13.7 || ^14 || >=15.0.1}
    hasBin: true

  napi-postinstall@0.3.3:
    resolution: {integrity: sha512-uTp172LLXSxuSYHv/kou+f6KW3SMppU9ivthaVTXian9sOt3XM/zHYHpRZiLgQoxeWfYUnslNWQHF1+G71xcow==}
    engines: {node: ^12.20.0 || ^14.18.0 || >=16.0.0}
    hasBin: true

  natural-compare@1.4.0:
    resolution: {integrity: sha512-OWND8ei3VtNC9h7V60qff3SVobHr996CTwgxubgyQYEpg290h9J0buyECNNJexkFm5sOajh5G116RYA1c8ZMSw==}

  next@15.5.3:
    resolution: {integrity: sha512-r/liNAx16SQj4D+XH/oI1dlpv9tdKJ6cONYPwwcCC46f2NjpaRWY+EKCzULfgQYV6YKXjHBchff2IZBSlZmJNw==}
    engines: {node: ^18.18.0 || ^19.8.0 || >= 20.0.0}
    hasBin: true
    peerDependencies:
      '@opentelemetry/api': ^1.1.0
      '@playwright/test': ^1.51.1
      babel-plugin-react-compiler: '*'
      react: ^18.2.0 || 19.0.0-rc-de68d2f4-20241204 || ^19.0.0
      react-dom: ^18.2.0 || 19.0.0-rc-de68d2f4-20241204 || ^19.0.0
      sass: ^1.3.0
    peerDependenciesMeta:
      '@opentelemetry/api':
        optional: true
      '@playwright/test':
        optional: true
      babel-plugin-react-compiler:
        optional: true
      sass:
        optional: true

  object-assign@4.1.1:
    resolution: {integrity: sha512-rJgTQnkUnH1sFw8yT6VSU3zD3sWmu6sZhIseY8VX+GRu3P6F7Fu+JNDoXfklElbLJSnc3FUQHVe4cU5hj+BcUg==}
    engines: {node: '>=0.10.0'}

  object-inspect@1.13.4:
    resolution: {integrity: sha512-W67iLl4J2EXEGTbfeHCffrjDfitvLANg0UlX3wFUUSTx92KXRFegMHUVgSqE+wvhAbi4WqjGg9czysTV2Epbew==}
    engines: {node: '>= 0.4'}

  object-keys@1.1.1:
    resolution: {integrity: sha512-NuAESUOUMrlIXOfHKzD6bpPu3tYt3xvjNdRIQ+FeT0lNb4K8WR70CaDxhuNguS2XG+GjkyMwOzsN5ZktImfhLA==}
    engines: {node: '>= 0.4'}

  object.assign@4.1.7:
    resolution: {integrity: sha512-nK28WOo+QIjBkDduTINE4JkF/UJJKyf2EJxvJKfblDpyg0Q+pkOHNTL0Qwy6NP6FhE/EnzV73BxxqcJaXY9anw==}
    engines: {node: '>= 0.4'}

  object.entries@1.1.9:
    resolution: {integrity: sha512-8u/hfXFRBD1O0hPUjioLhoWFHRmt6tKA4/vZPyckBr18l1KE9uHrFaFaUi8MDRTpi4uak2goyPTSNJLXX2k2Hw==}
    engines: {node: '>= 0.4'}

  object.fromentries@2.0.8:
    resolution: {integrity: sha512-k6E21FzySsSK5a21KRADBd/NGneRegFO5pLHfdQLpRDETUNJueLXs3WCzyQ3tFRDYgbq3KHGXfTbi2bs8WQ6rQ==}
    engines: {node: '>= 0.4'}

  object.groupby@1.0.3:
    resolution: {integrity: sha512-+Lhy3TQTuzXI5hevh8sBGqbmurHbbIjAi0Z4S63nthVLmLxfbj4T54a4CfZrXIrt9iP4mVAPYMo/v99taj3wjQ==}
    engines: {node: '>= 0.4'}

  object.values@1.2.1:
    resolution: {integrity: sha512-gXah6aZrcUxjWg2zR2MwouP2eHlCBzdV4pygudehaKXSGW4v2AsRQUK+lwwXhii6KFZcunEnmSUoYp5CXibxtA==}
    engines: {node: '>= 0.4'}

  optionator@0.9.4:
    resolution: {integrity: sha512-6IpQ7mKUxRcZNLIObR0hz7lxsapSSIYNZJwXPGeF0mTVqGKFIXj1DQcMoT22S3ROcLyY/rz0PWaWZ9ayWmad9g==}
    engines: {node: '>= 0.8.0'}

  own-keys@1.0.1:
    resolution: {integrity: sha512-qFOyK5PjiWZd+QQIh+1jhdb9LpxTF0qs7Pm8o5QHYZ0M3vKqSqzsZaEB6oWlxZ+q2sJBMI/Ktgd2N5ZwQoRHfg==}
    engines: {node: '>= 0.4'}

  p-limit@3.1.0:
    resolution: {integrity: sha512-TYOanM3wGwNGsZN2cVTYPArw454xnXj5qmWF1bEoAc4+cU/ol7GVh7odevjp1FNHduHc3KZMcFduxU5Xc6uJRQ==}
    engines: {node: '>=10'}

  p-locate@5.0.0:
    resolution: {integrity: sha512-LaNjtRWUBY++zB5nE/NwcaoMylSPk+S+ZHNB1TzdbMJMny6dynpAGt7X/tl/QYq3TIeE6nxHppbo2LGymrG5Pw==}
    engines: {node: '>=10'}

  parent-module@1.0.1:
    resolution: {integrity: sha512-GQ2EWRpQV8/o+Aw8YqtfZZPfNRWZYkbidE9k5rpl/hC3vtHHBfGm2Ifi6qWV+coDGkrUKZAxE3Lot5kcsRlh+g==}
    engines: {node: '>=6'}

  parse-entities@4.0.2:
    resolution: {integrity: sha512-GG2AQYWoLgL877gQIKeRPGO1xF9+eG1ujIb5soS5gPvLQ1y2o8FL90w2QWNdf9I361Mpp7726c+lj3U0qK1uGw==}

  path-exists@4.0.0:
    resolution: {integrity: sha512-ak9Qy5Q7jYb2Wwcey5Fpvg2KoAc/ZIhLSLOSBmRmygPsGwkVVt0fZa0qrtMz+m6tJTAHfZQ8FnmB4MG4LWy7/w==}
    engines: {node: '>=8'}

  path-key@3.1.1:
    resolution: {integrity: sha512-ojmeN0qd+y0jszEtoY48r0Peq5dwMEkIlCOu6Q5f41lfkswXuKtYrhgoTpLnyIcHm24Uhqx+5Tqm2InSwLhE6Q==}
    engines: {node: '>=8'}

  path-parse@1.0.7:
    resolution: {integrity: sha512-LDJzPVEEEPR+y48z93A0Ed0yXb8pAByGWo/k5YYdYgpY2/2EsOsksJrq7lOHxryrVOn1ejG6oAp8ahvOIQD8sw==}

  picocolors@1.1.1:
    resolution: {integrity: sha512-xceH2snhtb5M9liqDsmEw56le376mTZkEX/jEb/RxNFyegNul7eNslCXP9FDj/Lcu0X8KEyMceP2ntpaHrDEVA==}

  picomatch@2.3.1:
    resolution: {integrity: sha512-JU3teHTNjmE2VCGFzuY8EXzCDVwEqB2a8fsIvwaStHhAWJEeVd1o1QD80CU6+ZdEXXSLbSsuLwJjkCBWqRQUVA==}
    engines: {node: '>=8.6'}

  picomatch@4.0.3:
    resolution: {integrity: sha512-5gTmgEY/sqK6gFXLIsQNH19lWb4ebPDLA4SdLP7dsWkIXHWlG66oPuVvXSGFPppYZz8ZDZq0dYYrbHfBCVUb1Q==}
    engines: {node: '>=12'}

  possible-typed-array-names@1.1.0:
    resolution: {integrity: sha512-/+5VFTchJDoVj3bhoqi6UeymcD00DAwb1nJwamzPvHEszJ4FpF6SNNbUbOS8yI56qHzdV8eK0qEfOSiodkTdxg==}
    engines: {node: '>= 0.4'}

  postcss@8.4.31:
    resolution: {integrity: sha512-PS08Iboia9mts/2ygV3eLpY5ghnUcfLV/EXTOW1E2qYxJKGGBUtNjN76FYHnMs36RmARn41bC0AZmn+rR0OVpQ==}
    engines: {node: ^10 || ^12 || >=14}

  postcss@8.5.6:
    resolution: {integrity: sha512-3Ybi1tAuwAP9s0r1UQ2J4n5Y0G05bJkpUIO0/bI9MhwmD70S5aTWbXGBwxHrelT+XM1k6dM0pk+SwNkpTRN7Pg==}
    engines: {node: ^10 || ^12 || >=14}

  prelude-ls@1.2.1:
    resolution: {integrity: sha512-vkcDPrRZo1QZLbn5RLGPpg/WmIQ65qoWWhcGKf/b5eplkkarX0m9z8ppCat4mlOqUsWpyNuYgO3VRyrYHSzX5g==}
    engines: {node: '>= 0.8.0'}

  prop-types@15.8.1:
    resolution: {integrity: sha512-oj87CgZICdulUohogVAR7AjlC0327U4el4L6eAvOqCeudMDVU0NThNaV+b9Df4dXgSP1gXMTnPdhfe/2qDH5cg==}

  property-information@7.1.0:
    resolution: {integrity: sha512-TwEZ+X+yCJmYfL7TPUOcvBZ4QfoT5YenQiJuX//0th53DE6w0xxLEtfK3iyryQFddXuvkIk51EEgrJQ0WJkOmQ==}

  punycode@2.3.1:
    resolution: {integrity: sha512-vYt7UD1U9Wg6138shLtLOvdAu+8DsC/ilFtEVHcH+wydcSpNE20AfSOduf6MkRFahL5FY7X1oU7nKVZFtfq8Fg==}
    engines: {node: '>=6'}

  queue-microtask@1.2.3:
    resolution: {integrity: sha512-NuaNSa6flKT5JaSYQzJok04JzTL1CA6aGhv5rfLW3PgqA+M2ChpZQnAC8h8i4ZFkBS8X5RqkDBHA7r4hej3K9A==}

  react-dom@19.1.0:
    resolution: {integrity: sha512-Xs1hdnE+DyKgeHJeJznQmYMIBG3TKIHJJT95Q58nHLSrElKlGQqDTR2HQ9fx5CN/Gk6Vh/kupBTDLU11/nDk/g==}
    peerDependencies:
      react: ^19.1.0

  react-is@16.13.1:
    resolution: {integrity: sha512-24e6ynE2H+OKt4kqsOvNd8kBpV65zoxbA4BVsEOB3ARVWQki/DHzaUoC5KuON/BiccDaCCTZBuOcfZs70kR8bQ==}

<<<<<<< HEAD
  react-markdown@9.1.0:
    resolution: {integrity: sha512-xaijuJB0kzGiUdG7nc2MOMDUDBWPyGAjZtUrow9XxUeua8IqeP+VlIfAZ3bphpcLTnSZXz6z9jcVC/TCwbfgdw==}
=======
  react-katex@3.1.0:
    resolution: {integrity: sha512-At9uLOkC75gwn2N+ZXc5HD8TlATsB+3Hkp9OGs6uA8tM3dwZ3Wljn74Bk3JyHFPgSnesY/EMrIAB1WJwqZqejA==}
    peerDependencies:
      prop-types: ^15.8.1
      react: '>=15.3.2 <20'

  react-markdown@10.1.0:
    resolution: {integrity: sha512-qKxVopLT/TyA6BX3Ue5NwabOsAzm0Q7kAPwq6L+wWDwisYs7R8vZ0nRXqq6rkueboxpkjvLGU9fWifiX/ZZFxQ==}
>>>>>>> 3af8597e
    peerDependencies:
      '@types/react': '>=18'
      react: '>=18'

  react@19.1.0:
    resolution: {integrity: sha512-FS+XFBNvn3GTAWq26joslQgWNoFu08F4kl0J4CgdNKADkdSGXQyTCnKteIAJy96Br6YbpEU1LSzV5dYtjMkMDg==}
    engines: {node: '>=0.10.0'}

  reflect.getprototypeof@1.0.10:
    resolution: {integrity: sha512-00o4I+DVrefhv+nX0ulyi3biSHCPDe+yLv5o/p6d/UVlirijB8E16FtfwSAi4g3tcqrQ4lRAqQSoFEZJehYEcw==}
    engines: {node: '>= 0.4'}

  regexp.prototype.flags@1.5.4:
    resolution: {integrity: sha512-dYqgNSZbDwkaJ2ceRd9ojCGjBq+mOm9LmtXnAnEGyHhN/5R7iDW2TRw3h+o/jCFxus3P2LfWIIiwowAjANm7IA==}
    engines: {node: '>= 0.4'}

<<<<<<< HEAD
=======
  remark-gfm@4.0.1:
    resolution: {integrity: sha512-1quofZ2RQ9EWdeN34S79+KExV1764+wCUGop5CPL1WGdD0ocPpu91lzPGbwWMECpEpd42kJGQwzRfyov9j4yNg==}

>>>>>>> 3af8597e
  remark-parse@11.0.0:
    resolution: {integrity: sha512-FCxlKLNGknS5ba/1lmpYijMUzX2esxW5xQqjWxw2eHFfS2MSdaHVINFmhjo+qN1WhZhNimq0dZATN9pH0IDrpA==}

  remark-rehype@11.1.2:
    resolution: {integrity: sha512-Dh7l57ianaEoIpzbp0PC9UKAdCSVklD8E5Rpw7ETfbTl3FqcOOgq5q2LVDhgGCkaBv7p24JXikPdvhhmHvKMsw==}

<<<<<<< HEAD
=======
  remark-stringify@11.0.0:
    resolution: {integrity: sha512-1OSmLd3awB/t8qdoEOMazZkNsfVTeY4fTsgzcQFdXNq8ToTN4ZGwrMnlda4K6smTFKD+GRV6O48i6Z4iKgPPpw==}

>>>>>>> 3af8597e
  resolve-from@4.0.0:
    resolution: {integrity: sha512-pb/MYmXstAkysRFx8piNI1tGFNQIFA3vkE3Gq4EuA1dF6gHp/+vgZqsCGJapvy8N3Q+4o7FwvquPJcnZ7RYy4g==}
    engines: {node: '>=4'}

  resolve-pkg-maps@1.0.0:
    resolution: {integrity: sha512-seS2Tj26TBVOC2NIc2rOe2y2ZO7efxITtLZcGSOnHHNOQ7CkiUBfw0Iw2ck6xkIhPwLhKNLS8BO+hEpngQlqzw==}

  resolve@1.22.10:
    resolution: {integrity: sha512-NPRy+/ncIMeDlTAsuqwKIiferiawhefFJtkNSW0qZJEqMEb+qBt/77B/jGeeek+F0uOeN05CDa6HXbbIgtVX4w==}
    engines: {node: '>= 0.4'}
    hasBin: true

  resolve@2.0.0-next.5:
    resolution: {integrity: sha512-U7WjGVG9sH8tvjW5SmGbQuui75FiyjAX72HX15DwBBwF9dNiQZRQAg9nnPhYy+TUnE0+VcrttuvNI8oSxZcocA==}
    hasBin: true

  reusify@1.1.0:
    resolution: {integrity: sha512-g6QUff04oZpHs0eG5p83rFLhHeV00ug/Yf9nZM6fLeUrPguBTkTQOdpAWWspMh55TZfVQDPaN3NQJfbVRAxdIw==}
    engines: {iojs: '>=1.0.0', node: '>=0.10.0'}

  run-parallel@1.2.0:
    resolution: {integrity: sha512-5l4VyZR86LZ/lDxZTR6jqL8AFE2S0IFLMP26AbjsLVADxHdhB/c0GUsH+y39UfCi3dzz8OlQuPmnaJOMoDHQBA==}

  safe-array-concat@1.1.3:
    resolution: {integrity: sha512-AURm5f0jYEOydBj7VQlVvDrjeFgthDdEF5H1dP+6mNpoXOMo1quQqJ4wvJDyRZ9+pO3kGWoOdmV08cSv2aJV6Q==}
    engines: {node: '>=0.4'}

  safe-push-apply@1.0.0:
    resolution: {integrity: sha512-iKE9w/Z7xCzUMIZqdBsp6pEQvwuEebH4vdpjcDWnyzaI6yl6O9FHvVpmGelvEHNsoY6wGblkxR6Zty/h00WiSA==}
    engines: {node: '>= 0.4'}

  safe-regex-test@1.1.0:
    resolution: {integrity: sha512-x/+Cz4YrimQxQccJf5mKEbIa1NzeCRNI5Ecl/ekmlYaampdNLPalVyIcCZNNH3MvmqBugV5TMYZXv0ljslUlaw==}
    engines: {node: '>= 0.4'}

  scheduler@0.26.0:
    resolution: {integrity: sha512-NlHwttCI/l5gCPR3D1nNXtWABUmBwvZpEQiD4IXSbIDq8BzLIK/7Ir5gTFSGZDUu37K5cMNp0hFtzO38sC7gWA==}

  semver@6.3.1:
    resolution: {integrity: sha512-BR7VvDCVHO+q2xBEWskxS6DJE1qRnb7DxzUrogb71CWoSficBxYsiAGd+Kl0mmq/MprG9yArRkyrQxTO6XjMzA==}
    hasBin: true

  semver@7.7.2:
    resolution: {integrity: sha512-RF0Fw+rO5AMf9MAyaRXI4AV0Ulj5lMHqVxxdSgiVbixSCXoEmmX/jk0CuJw4+3SqroYO9VoUh+HcuJivvtJemA==}
    engines: {node: '>=10'}
    hasBin: true

  set-function-length@1.2.2:
    resolution: {integrity: sha512-pgRc4hJ4/sNjWCSS9AmnS40x3bNMDTknHgL5UaMBTMyJnU90EgWh1Rz+MC9eFu4BuN/UwZjKQuY/1v3rM7HMfg==}
    engines: {node: '>= 0.4'}

  set-function-name@2.0.2:
    resolution: {integrity: sha512-7PGFlmtwsEADb0WYyvCMa1t+yke6daIG4Wirafur5kcf+MhUnPms1UeR0CKQdTZD81yESwMHbtn+TR+dMviakQ==}
    engines: {node: '>= 0.4'}

  set-proto@1.0.0:
    resolution: {integrity: sha512-RJRdvCo6IAnPdsvP/7m6bsQqNnn1FCBX5ZNtFL98MmFF/4xAIJTIg1YbHW5DC2W5SKZanrC6i4HsJqlajw/dZw==}
    engines: {node: '>= 0.4'}

  sharp@0.34.4:
    resolution: {integrity: sha512-FUH39xp3SBPnxWvd5iib1X8XY7J0K0X7d93sie9CJg2PO8/7gmg89Nve6OjItK53/MlAushNNxteBYfM6DEuoA==}
    engines: {node: ^18.17.0 || ^20.3.0 || >=21.0.0}

  shebang-command@2.0.0:
    resolution: {integrity: sha512-kHxr2zZpYtdmrN1qDjrrX/Z1rR1kG8Dx+gkpK1G4eXmvXswmcE1hTWBWYUzlraYw1/yZp6YuDY77YtvbN0dmDA==}
    engines: {node: '>=8'}

  shebang-regex@3.0.0:
    resolution: {integrity: sha512-7++dFhtcx3353uBaq8DDR4NuxBetBzC7ZQOhmTQInHEd6bSrXdiEyzCvG07Z44UYdLShWUyXt5M/yhz8ekcb1A==}
    engines: {node: '>=8'}

  side-channel-list@1.0.0:
    resolution: {integrity: sha512-FCLHtRD/gnpCiCHEiJLOwdmFP+wzCmDEkc9y7NsYxeF4u7Btsn1ZuwgwJGxImImHicJArLP4R0yX4c2KCrMrTA==}
    engines: {node: '>= 0.4'}

  side-channel-map@1.0.1:
    resolution: {integrity: sha512-VCjCNfgMsby3tTdo02nbjtM/ewra6jPHmpThenkTYh8pG9ucZ/1P8So4u4FGBek/BjpOVsDCMoLA/iuBKIFXRA==}
    engines: {node: '>= 0.4'}

  side-channel-weakmap@1.0.2:
    resolution: {integrity: sha512-WPS/HvHQTYnHisLo9McqBHOJk2FkHO/tlpvldyrnem4aeQp4hai3gythswg6p01oSoTl58rcpiFAjF2br2Ak2A==}
    engines: {node: '>= 0.4'}

  side-channel@1.1.0:
    resolution: {integrity: sha512-ZX99e6tRweoUXqR+VBrslhda51Nh5MTQwou5tnUDgbtyM0dBgmhEDtWGP/xbKn6hqfPRHujUNwz5fy/wbbhnpw==}
    engines: {node: '>= 0.4'}

  source-map-js@1.2.1:
    resolution: {integrity: sha512-UXWMKhLOwVKb728IUtQPXxfYU+usdybtUrK/8uGE8CQMvrhOpwvzDBwj0QhSL7MQc7vIsISBG8VQ8+IDQxpfQA==}
    engines: {node: '>=0.10.0'}

  space-separated-tokens@2.0.2:
    resolution: {integrity: sha512-PEGlAwrG8yXGXRjW32fGbg66JAlOAwbObuqVoJpv/mRgoWDQfgH1wDPvtzWyUSNAXBGSk8h755YDbbcEy3SH2Q==}

  stable-hash@0.0.5:
    resolution: {integrity: sha512-+L3ccpzibovGXFK+Ap/f8LOS0ahMrHTf3xu7mMLSpEGU0EO9ucaysSylKo9eRDFNhWve/y275iPmIZ4z39a9iA==}

  stop-iteration-iterator@1.1.0:
    resolution: {integrity: sha512-eLoXW/DHyl62zxY4SCaIgnRhuMr6ri4juEYARS8E6sCEqzKpOiE521Ucofdx+KnDZl5xmvGYaaKCk5FEOxJCoQ==}
    engines: {node: '>= 0.4'}

  string.prototype.includes@2.0.1:
    resolution: {integrity: sha512-o7+c9bW6zpAdJHTtujeePODAhkuicdAryFsfVKwA+wGw89wJ4GTY484WTucM9hLtDEOpOvI+aHnzqnC5lHp4Rg==}
    engines: {node: '>= 0.4'}

  string.prototype.matchall@4.0.12:
    resolution: {integrity: sha512-6CC9uyBL+/48dYizRf7H7VAYCMCNTBeM78x/VTUe9bFEaxBepPJDa1Ow99LqI/1yF7kuy7Q3cQsYMrcjGUcskA==}
    engines: {node: '>= 0.4'}

  string.prototype.repeat@1.0.0:
    resolution: {integrity: sha512-0u/TldDbKD8bFCQ/4f5+mNRrXwZ8hg2w7ZR8wa16e8z9XpePWl3eGEcUD0OXpEH/VJH/2G3gjUtR3ZOiBe2S/w==}

  string.prototype.trim@1.2.10:
    resolution: {integrity: sha512-Rs66F0P/1kedk5lyYyH9uBzuiI/kNRmwJAR9quK6VOtIpZ2G+hMZd+HQbbv25MgCA6gEffoMZYxlTod4WcdrKA==}
    engines: {node: '>= 0.4'}

  string.prototype.trimend@1.0.9:
    resolution: {integrity: sha512-G7Ok5C6E/j4SGfyLCloXTrngQIQU3PWtXGst3yM7Bea9FRURf1S42ZHlZZtsNque2FN2PoUhfZXYLNWwEr4dLQ==}
    engines: {node: '>= 0.4'}

  string.prototype.trimstart@1.0.8:
    resolution: {integrity: sha512-UXSH262CSZY1tfu3G3Secr6uGLCFVPMhIqHjlgCUtCCcgihYc/xKs9djMTMUOb2j1mVSeU8EU6NWc/iQKU6Gfg==}
    engines: {node: '>= 0.4'}

  stringify-entities@4.0.4:
    resolution: {integrity: sha512-IwfBptatlO+QCJUo19AqvrPNqlVMpW9YEL2LIVY+Rpv2qsjCGxaDLNRgeGsQWJhfItebuJhsGSLjaBbNSQ+ieg==}

  strip-bom@3.0.0:
    resolution: {integrity: sha512-vavAMRXOgBVNF6nyEEmL3DBK19iRpDcoIwW+swQ+CbGiu7lju6t+JklA1MHweoWtadgt4ISVUsXLyDq34ddcwA==}
    engines: {node: '>=4'}

  strip-json-comments@3.1.1:
    resolution: {integrity: sha512-6fPc+R4ihwqP6N/aIv2f1gMH8lOVtWQHoqC4yK6oSDVVocumAsfCqjkXnqiYMhmMwS/mEHLp7Vehlt3ql6lEig==}
    engines: {node: '>=8'}

  style-to-js@1.1.17:
    resolution: {integrity: sha512-xQcBGDxJb6jjFCTzvQtfiPn6YvvP2O8U1MDIPNfJQlWMYfktPy+iGsHE7cssjs7y84d9fQaK4UF3RIJaAHSoYA==}

  style-to-object@1.0.9:
    resolution: {integrity: sha512-G4qppLgKu/k6FwRpHiGiKPaPTFcG3g4wNVX/Qsfu+RqQM30E7Tyu/TEgxcL9PNLF5pdRLwQdE3YKKf+KF2Dzlw==}

  styled-jsx@5.1.6:
    resolution: {integrity: sha512-qSVyDTeMotdvQYoHWLNGwRFJHC+i+ZvdBRYosOFgC+Wg1vx4frN2/RG/NA7SYqqvKNLf39P2LSRA2pu6n0XYZA==}
    engines: {node: '>= 12.0.0'}
    peerDependencies:
      '@babel/core': '*'
      babel-plugin-macros: '*'
      react: '>= 16.8.0 || 17.x.x || ^18.0.0-0 || ^19.0.0-0'
    peerDependenciesMeta:
      '@babel/core':
        optional: true
      babel-plugin-macros:
        optional: true

  supports-color@7.2.0:
    resolution: {integrity: sha512-qpCAvRl9stuOHveKsn7HncJRvv501qIacKzQlO/+Lwxc9+0q2wLyv4Dfvt80/DPn2pqOBsJdDiogXGR9+OvwRw==}
    engines: {node: '>=8'}

  supports-preserve-symlinks-flag@1.0.0:
    resolution: {integrity: sha512-ot0WnXS9fgdkgIcePe6RHNk1WA8+muPa6cSjeR3V8K27q9BB1rTE3R1p7Hv0z1ZyAc8s6Vvv8DIyWf681MAt0w==}
    engines: {node: '>= 0.4'}

  tailwindcss@4.1.13:
    resolution: {integrity: sha512-i+zidfmTqtwquj4hMEwdjshYYgMbOrPzb9a0M3ZgNa0JMoZeFC6bxZvO8yr8ozS6ix2SDz0+mvryPeBs2TFE+w==}

  tapable@2.2.3:
    resolution: {integrity: sha512-ZL6DDuAlRlLGghwcfmSn9sK3Hr6ArtyudlSAiCqQ6IfE+b+HHbydbYDIG15IfS5do+7XQQBdBiubF/cV2dnDzg==}
    engines: {node: '>=6'}

  tar@7.4.3:
    resolution: {integrity: sha512-5S7Va8hKfV7W5U6g3aYxXmlPoZVAwUMy9AOKyF2fVuZa2UD3qZjg578OrLRt8PcNN1PleVaL/5/yYATNL0ICUw==}
    engines: {node: '>=18'}

  tinyglobby@0.2.15:
    resolution: {integrity: sha512-j2Zq4NyQYG5XMST4cbs02Ak8iJUdxRM0XI5QyxXuZOzKOINmWurp3smXu3y5wDcJrptwpSjgXHzIQxR0omXljQ==}
    engines: {node: '>=12.0.0'}

  to-regex-range@5.0.1:
    resolution: {integrity: sha512-65P7iz6X5yEr1cwcgvQxbbIw7Uk3gOy5dIdtZ4rDveLqhrdJP+Li/Hx6tyK0NEb+2GCyneCMJiGqrADCSNk8sQ==}
    engines: {node: '>=8.0'}

  trim-lines@3.0.1:
    resolution: {integrity: sha512-kRj8B+YHZCc9kQYdWfJB2/oUl9rA99qbowYYBtr4ui4mZyAQ2JpvVBd/6U2YloATfqBhBTSMhTpgBHtU0Mf3Rg==}

  trough@2.2.0:
    resolution: {integrity: sha512-tmMpK00BjZiUyVyvrBK7knerNgmgvcV/KLVyuma/SC+TQN167GrMRciANTz09+k3zW8L8t60jWO1GpfkZdjTaw==}

  ts-api-utils@2.1.0:
    resolution: {integrity: sha512-CUgTZL1irw8u29bzrOD/nH85jqyc74D6SshFgujOIA7osm2Rz7dYH77agkx7H4FBNxDq7Cjf+IjaX/8zwFW+ZQ==}
    engines: {node: '>=18.12'}
    peerDependencies:
      typescript: '>=4.8.4'

  tsconfig-paths@3.15.0:
    resolution: {integrity: sha512-2Ac2RgzDe/cn48GvOe3M+o82pEFewD3UPbyoUHHdKasHwJKjds4fLXWf/Ux5kATBKN20oaFGu+jbElp1pos0mg==}

  tslib@2.8.1:
    resolution: {integrity: sha512-oJFu94HQb+KVduSUQL7wnpmqnfmLsOA/nAh6b6EH0wCEoK0/mPeXU6c3wKDV83MkOuHPRHtSXKKU99IBazS/2w==}

  type-check@0.4.0:
    resolution: {integrity: sha512-XleUoc9uwGXqjWwXaUTZAmzMcFZ5858QA2vvx1Ur5xIcixXIP+8LnFDgRplU30us6teqdlskFfu+ae4K79Ooew==}
    engines: {node: '>= 0.8.0'}

  typed-array-buffer@1.0.3:
    resolution: {integrity: sha512-nAYYwfY3qnzX30IkA6AQZjVbtK6duGontcQm1WSG1MD94YLqK0515GNApXkoxKOWMusVssAHWLh9SeaoefYFGw==}
    engines: {node: '>= 0.4'}

  typed-array-byte-length@1.0.3:
    resolution: {integrity: sha512-BaXgOuIxz8n8pIq3e7Atg/7s+DpiYrxn4vdot3w9KbnBhcRQq6o3xemQdIfynqSeXeDrF32x+WvfzmOjPiY9lg==}
    engines: {node: '>= 0.4'}

  typed-array-byte-offset@1.0.4:
    resolution: {integrity: sha512-bTlAFB/FBYMcuX81gbL4OcpH5PmlFHqlCCpAl8AlEzMz5k53oNDvN8p1PNOWLEmI2x4orp3raOFB51tv9X+MFQ==}
    engines: {node: '>= 0.4'}

  typed-array-length@1.0.7:
    resolution: {integrity: sha512-3KS2b+kL7fsuk/eJZ7EQdnEmQoaho/r6KUef7hxvltNA5DR8NAUM+8wJMbJyZ4G9/7i3v5zPBIMN5aybAh2/Jg==}
    engines: {node: '>= 0.4'}

  typescript@5.9.2:
    resolution: {integrity: sha512-CWBzXQrc/qOkhidw1OzBTQuYRbfyxDXJMVJ1XNwUHGROVmuaeiEm3OslpZ1RV96d7SKKjZKrSJu3+t/xlw3R9A==}
    engines: {node: '>=14.17'}
    hasBin: true

  unbox-primitive@1.1.0:
    resolution: {integrity: sha512-nWJ91DjeOkej/TA8pXQ3myruKpKEYgqvpw9lz4OPHj/NWFNluYrjbz9j01CJ8yKQd2g4jFoOkINCTW2I5LEEyw==}
    engines: {node: '>= 0.4'}

  undici-types@6.21.0:
    resolution: {integrity: sha512-iwDZqg0QAGrg9Rav5H4n0M64c3mkR59cJ6wQp+7C4nI0gsmExaedaYLNO44eT4AtBBwjbTiGPMlt2Md0T9H9JQ==}

  unified@11.0.5:
    resolution: {integrity: sha512-xKvGhPWw3k84Qjh8bI3ZeJjqnyadK+GEFtazSfZv/rKeTkTjOJho6mFqh2SM96iIcZokxiOpg78GazTSg8+KHA==}

  unist-util-is@6.0.0:
    resolution: {integrity: sha512-2qCTHimwdxLfz+YzdGfkqNlH0tLi9xjTnHddPmJwtIG9MGsdbutfTc4P+haPD7l7Cjxf/WZj+we5qfVPvvxfYw==}

  unist-util-position@5.0.0:
    resolution: {integrity: sha512-fucsC7HjXvkB5R3kTCO7kUjRdrS0BJt3M/FPxmHMBOm8JQi2BsHAHFsy27E0EolP8rp0NzXsJ+jNPyDWvOJZPA==}

  unist-util-stringify-position@4.0.0:
    resolution: {integrity: sha512-0ASV06AAoKCDkS2+xw5RXJywruurpbC4JZSm7nr7MOt1ojAzvyyaO+UxZf18j8FCF6kmzCZKcAgN/yu2gm2XgQ==}

  unist-util-visit-parents@6.0.1:
    resolution: {integrity: sha512-L/PqWzfTP9lzzEa6CKs0k2nARxTdZduw3zyh8d2NVBnsyvHjSX4TWse388YrrQKbvI8w20fGjGlhgT96WwKykw==}

  unist-util-visit@5.0.0:
    resolution: {integrity: sha512-MR04uvD+07cwl/yhVuVWAtw+3GOR/knlL55Nd/wAdblk27GCVt3lqpTivy/tkJcZoNPzTwS1Y+KMojlLDhoTzg==}

  unrs-resolver@1.11.1:
    resolution: {integrity: sha512-bSjt9pjaEBnNiGgc9rUiHGKv5l4/TGzDmYw3RhnkJGtLhbnnA/5qJj7x3dNDCRx/PJxu774LlH8lCOlB4hEfKg==}

  uri-js@4.4.1:
    resolution: {integrity: sha512-7rKUyy33Q1yc98pQ1DAmLtwX109F7TIfWlW1Ydo8Wl1ii1SeHieeh0HHfPeL2fMXK6z0s8ecKs9frCuLJvndBg==}

  vfile-message@4.0.3:
    resolution: {integrity: sha512-QTHzsGd1EhbZs4AsQ20JX1rC3cOlt/IWJruk893DfLRr57lcnOeMaWG4K0JrRta4mIJZKth2Au3mM3u03/JWKw==}

  vfile@6.0.3:
    resolution: {integrity: sha512-KzIbH/9tXat2u30jf+smMwFCsno4wHVdNmzFyL+T/L3UGqqk6JKfVqOFOZEpZSHADH1k40ab6NUIXZq422ov3Q==}

  which-boxed-primitive@1.1.1:
    resolution: {integrity: sha512-TbX3mj8n0odCBFVlY8AxkqcHASw3L60jIuF8jFP78az3C2YhmGvqbHBpAjTRH2/xqYunrJ9g1jSyjCjpoWzIAA==}
    engines: {node: '>= 0.4'}

  which-builtin-type@1.2.1:
    resolution: {integrity: sha512-6iBczoX+kDQ7a3+YJBnh3T+KZRxM/iYNPXicqk66/Qfm1b93iu+yOImkg0zHbj5LNOcNv1TEADiZ0xa34B4q6Q==}
    engines: {node: '>= 0.4'}

  which-collection@1.0.2:
    resolution: {integrity: sha512-K4jVyjnBdgvc86Y6BkaLZEN933SwYOuBFkdmBu9ZfkcAbdVbpITnDmjvZ/aQjRXQrv5EPkTnD1s39GiiqbngCw==}
    engines: {node: '>= 0.4'}

  which-typed-array@1.1.19:
    resolution: {integrity: sha512-rEvr90Bck4WZt9HHFC4DJMsjvu7x+r6bImz0/BrbWb7A2djJ8hnZMrWnHo9F8ssv0OMErasDhftrfROTyqSDrw==}
    engines: {node: '>= 0.4'}

  which@2.0.2:
    resolution: {integrity: sha512-BLI3Tl1TW3Pvl70l3yq3Y64i+awpwXqsGBYWkkqMtnbXgrMD+yj7rhW0kuEDxzJaYXGjEW5ogapKNMEKNMjibA==}
    engines: {node: '>= 8'}
    hasBin: true

  word-wrap@1.2.5:
    resolution: {integrity: sha512-BN22B5eaMMI9UMtjrGd5g5eCYPpCPDUy0FJXbYsaT5zYxjFOckS53SQDE3pWkVoWpHXVb3BrYcEN4Twa55B5cA==}
    engines: {node: '>=0.10.0'}

  yallist@5.0.0:
    resolution: {integrity: sha512-YgvUTfwqyc7UXVMrB+SImsVYSmTS8X/tSrtdNZMImM+n7+QTriRXyXim0mBrTXNeqzVF0KWGgHPeiyViFFrNDw==}
    engines: {node: '>=18'}

  yocto-queue@0.1.0:
    resolution: {integrity: sha512-rVksvsnNCdJ/ohGc6xgPwyN8eheCxsiLM8mxuE/t/mOVqJewPuO1miLpTHQiRgTKCLexL4MeAFVagts7HmNZ2Q==}
    engines: {node: '>=10'}

  zwitch@2.0.4:
    resolution: {integrity: sha512-bXE4cR/kVZhKZX/RjPEflHaKVhUVl85noU3v6b8apfQEc1x4A+zBxjZ4lN8LqGd6WZ3dl98pY4o717VFmoPp+A==}

snapshots:

  '@alloc/quick-lru@5.2.0': {}

  '@emnapi/core@1.5.0':
    dependencies:
      '@emnapi/wasi-threads': 1.1.0
      tslib: 2.8.1
    optional: true

  '@emnapi/runtime@1.5.0':
    dependencies:
      tslib: 2.8.1
    optional: true

  '@emnapi/wasi-threads@1.1.0':
    dependencies:
      tslib: 2.8.1
    optional: true

  '@eslint-community/eslint-utils@4.9.0(eslint@9.36.0(jiti@2.5.1))':
    dependencies:
      eslint: 9.36.0(jiti@2.5.1)
      eslint-visitor-keys: 3.4.3

  '@eslint-community/regexpp@4.12.1': {}

  '@eslint/config-array@0.21.0':
    dependencies:
      '@eslint/object-schema': 2.1.6
      debug: 4.4.3
      minimatch: 3.1.2
    transitivePeerDependencies:
      - supports-color

  '@eslint/config-helpers@0.3.1': {}

  '@eslint/core@0.15.2':
    dependencies:
      '@types/json-schema': 7.0.15

  '@eslint/eslintrc@3.3.1':
    dependencies:
      ajv: 6.12.6
      debug: 4.4.3
      espree: 10.4.0
      globals: 14.0.0
      ignore: 5.3.2
      import-fresh: 3.3.1
      js-yaml: 4.1.0
      minimatch: 3.1.2
      strip-json-comments: 3.1.1
    transitivePeerDependencies:
      - supports-color

  '@eslint/js@9.36.0': {}

  '@eslint/object-schema@2.1.6': {}

  '@eslint/plugin-kit@0.3.5':
    dependencies:
      '@eslint/core': 0.15.2
      levn: 0.4.1

  '@humanfs/core@0.19.1': {}

  '@humanfs/node@0.16.7':
    dependencies:
      '@humanfs/core': 0.19.1
      '@humanwhocodes/retry': 0.4.3

  '@humanwhocodes/module-importer@1.0.1': {}

  '@humanwhocodes/retry@0.4.3': {}

  '@img/colour@1.0.0':
    optional: true

  '@img/sharp-darwin-arm64@0.34.4':
    optionalDependencies:
      '@img/sharp-libvips-darwin-arm64': 1.2.3
    optional: true

  '@img/sharp-darwin-x64@0.34.4':
    optionalDependencies:
      '@img/sharp-libvips-darwin-x64': 1.2.3
    optional: true

  '@img/sharp-libvips-darwin-arm64@1.2.3':
    optional: true

  '@img/sharp-libvips-darwin-x64@1.2.3':
    optional: true

  '@img/sharp-libvips-linux-arm64@1.2.3':
    optional: true

  '@img/sharp-libvips-linux-arm@1.2.3':
    optional: true

  '@img/sharp-libvips-linux-ppc64@1.2.3':
    optional: true

  '@img/sharp-libvips-linux-s390x@1.2.3':
    optional: true

  '@img/sharp-libvips-linux-x64@1.2.3':
    optional: true

  '@img/sharp-libvips-linuxmusl-arm64@1.2.3':
    optional: true

  '@img/sharp-libvips-linuxmusl-x64@1.2.3':
    optional: true

  '@img/sharp-linux-arm64@0.34.4':
    optionalDependencies:
      '@img/sharp-libvips-linux-arm64': 1.2.3
    optional: true

  '@img/sharp-linux-arm@0.34.4':
    optionalDependencies:
      '@img/sharp-libvips-linux-arm': 1.2.3
    optional: true

  '@img/sharp-linux-ppc64@0.34.4':
    optionalDependencies:
      '@img/sharp-libvips-linux-ppc64': 1.2.3
    optional: true

  '@img/sharp-linux-s390x@0.34.4':
    optionalDependencies:
      '@img/sharp-libvips-linux-s390x': 1.2.3
    optional: true

  '@img/sharp-linux-x64@0.34.4':
    optionalDependencies:
      '@img/sharp-libvips-linux-x64': 1.2.3
    optional: true

  '@img/sharp-linuxmusl-arm64@0.34.4':
    optionalDependencies:
      '@img/sharp-libvips-linuxmusl-arm64': 1.2.3
    optional: true

  '@img/sharp-linuxmusl-x64@0.34.4':
    optionalDependencies:
      '@img/sharp-libvips-linuxmusl-x64': 1.2.3
    optional: true

  '@img/sharp-wasm32@0.34.4':
    dependencies:
      '@emnapi/runtime': 1.5.0
    optional: true

  '@img/sharp-win32-arm64@0.34.4':
    optional: true

  '@img/sharp-win32-ia32@0.34.4':
    optional: true

  '@img/sharp-win32-x64@0.34.4':
    optional: true

  '@isaacs/fs-minipass@4.0.1':
    dependencies:
      minipass: 7.1.2

  '@jridgewell/gen-mapping@0.3.13':
    dependencies:
      '@jridgewell/sourcemap-codec': 1.5.5
      '@jridgewell/trace-mapping': 0.3.31

  '@jridgewell/remapping@2.3.5':
    dependencies:
      '@jridgewell/gen-mapping': 0.3.13
      '@jridgewell/trace-mapping': 0.3.31

  '@jridgewell/resolve-uri@3.1.2': {}

  '@jridgewell/sourcemap-codec@1.5.5': {}

  '@jridgewell/trace-mapping@0.3.31':
    dependencies:
      '@jridgewell/resolve-uri': 3.1.2
      '@jridgewell/sourcemap-codec': 1.5.5

  '@matejmazur/react-katex@3.1.3(katex@0.16.22)(react@19.1.0)':
    dependencies:
      katex: 0.16.22
      react: 19.1.0

  '@napi-rs/wasm-runtime@0.2.12':
    dependencies:
      '@emnapi/core': 1.5.0
      '@emnapi/runtime': 1.5.0
      '@tybys/wasm-util': 0.10.1
    optional: true

  '@next/env@15.5.3': {}

  '@next/eslint-plugin-next@15.5.3':
    dependencies:
      fast-glob: 3.3.1

  '@next/swc-darwin-arm64@15.5.3':
    optional: true

  '@next/swc-darwin-x64@15.5.3':
    optional: true

  '@next/swc-linux-arm64-gnu@15.5.3':
    optional: true

  '@next/swc-linux-arm64-musl@15.5.3':
    optional: true

  '@next/swc-linux-x64-gnu@15.5.3':
    optional: true

  '@next/swc-linux-x64-musl@15.5.3':
    optional: true

  '@next/swc-win32-arm64-msvc@15.5.3':
    optional: true

  '@next/swc-win32-x64-msvc@15.5.3':
    optional: true

  '@nodelib/fs.scandir@2.1.5':
    dependencies:
      '@nodelib/fs.stat': 2.0.5
      run-parallel: 1.2.0

  '@nodelib/fs.stat@2.0.5': {}

  '@nodelib/fs.walk@1.2.8':
    dependencies:
      '@nodelib/fs.scandir': 2.1.5
      fastq: 1.19.1

  '@nolyfill/is-core-module@1.0.39': {}

  '@rtsao/scc@1.1.0': {}

  '@rushstack/eslint-patch@1.12.0': {}

  '@swc/helpers@0.5.15':
    dependencies:
      tslib: 2.8.1

  '@tailwindcss/node@4.1.13':
    dependencies:
      '@jridgewell/remapping': 2.3.5
      enhanced-resolve: 5.18.3
      jiti: 2.5.1
      lightningcss: 1.30.1
      magic-string: 0.30.19
      source-map-js: 1.2.1
      tailwindcss: 4.1.13

  '@tailwindcss/oxide-android-arm64@4.1.13':
    optional: true

  '@tailwindcss/oxide-darwin-arm64@4.1.13':
    optional: true

  '@tailwindcss/oxide-darwin-x64@4.1.13':
    optional: true

  '@tailwindcss/oxide-freebsd-x64@4.1.13':
    optional: true

  '@tailwindcss/oxide-linux-arm-gnueabihf@4.1.13':
    optional: true

  '@tailwindcss/oxide-linux-arm64-gnu@4.1.13':
    optional: true

  '@tailwindcss/oxide-linux-arm64-musl@4.1.13':
    optional: true

  '@tailwindcss/oxide-linux-x64-gnu@4.1.13':
    optional: true

  '@tailwindcss/oxide-linux-x64-musl@4.1.13':
    optional: true

  '@tailwindcss/oxide-wasm32-wasi@4.1.13':
    optional: true

  '@tailwindcss/oxide-win32-arm64-msvc@4.1.13':
    optional: true

  '@tailwindcss/oxide-win32-x64-msvc@4.1.13':
    optional: true

  '@tailwindcss/oxide@4.1.13':
    dependencies:
      detect-libc: 2.1.0
      tar: 7.4.3
    optionalDependencies:
      '@tailwindcss/oxide-android-arm64': 4.1.13
      '@tailwindcss/oxide-darwin-arm64': 4.1.13
      '@tailwindcss/oxide-darwin-x64': 4.1.13
      '@tailwindcss/oxide-freebsd-x64': 4.1.13
      '@tailwindcss/oxide-linux-arm-gnueabihf': 4.1.13
      '@tailwindcss/oxide-linux-arm64-gnu': 4.1.13
      '@tailwindcss/oxide-linux-arm64-musl': 4.1.13
      '@tailwindcss/oxide-linux-x64-gnu': 4.1.13
      '@tailwindcss/oxide-linux-x64-musl': 4.1.13
      '@tailwindcss/oxide-wasm32-wasi': 4.1.13
      '@tailwindcss/oxide-win32-arm64-msvc': 4.1.13
      '@tailwindcss/oxide-win32-x64-msvc': 4.1.13

  '@tailwindcss/postcss@4.1.13':
    dependencies:
      '@alloc/quick-lru': 5.2.0
      '@tailwindcss/node': 4.1.13
      '@tailwindcss/oxide': 4.1.13
      postcss: 8.5.6
      tailwindcss: 4.1.13

  '@tybys/wasm-util@0.10.1':
    dependencies:
      tslib: 2.8.1
    optional: true

  '@types/debug@4.1.12':
    dependencies:
      '@types/ms': 2.1.0

  '@types/estree-jsx@1.0.5':
    dependencies:
      '@types/estree': 1.0.8

  '@types/estree@1.0.8': {}

  '@types/hast@3.0.4':
    dependencies:
      '@types/unist': 3.0.3

  '@types/json-schema@7.0.15': {}

  '@types/json5@0.0.29': {}

<<<<<<< HEAD
=======
  '@types/katex@0.16.7': {}

>>>>>>> 3af8597e
  '@types/mdast@4.0.4':
    dependencies:
      '@types/unist': 3.0.3

  '@types/ms@2.1.0': {}

  '@types/node@20.19.17':
    dependencies:
      undici-types: 6.21.0

  '@types/react-dom@19.1.9(@types/react@19.1.13)':
    dependencies:
      '@types/react': 19.1.13

  '@types/react@19.1.13':
    dependencies:
      csstype: 3.1.3

  '@types/unist@2.0.11': {}

  '@types/unist@3.0.3': {}

  '@typescript-eslint/eslint-plugin@8.44.0(@typescript-eslint/parser@8.44.0(eslint@9.36.0(jiti@2.5.1))(typescript@5.9.2))(eslint@9.36.0(jiti@2.5.1))(typescript@5.9.2)':
    dependencies:
      '@eslint-community/regexpp': 4.12.1
      '@typescript-eslint/parser': 8.44.0(eslint@9.36.0(jiti@2.5.1))(typescript@5.9.2)
      '@typescript-eslint/scope-manager': 8.44.0
      '@typescript-eslint/type-utils': 8.44.0(eslint@9.36.0(jiti@2.5.1))(typescript@5.9.2)
      '@typescript-eslint/utils': 8.44.0(eslint@9.36.0(jiti@2.5.1))(typescript@5.9.2)
      '@typescript-eslint/visitor-keys': 8.44.0
      eslint: 9.36.0(jiti@2.5.1)
      graphemer: 1.4.0
      ignore: 7.0.5
      natural-compare: 1.4.0
      ts-api-utils: 2.1.0(typescript@5.9.2)
      typescript: 5.9.2
    transitivePeerDependencies:
      - supports-color

  '@typescript-eslint/parser@8.44.0(eslint@9.36.0(jiti@2.5.1))(typescript@5.9.2)':
    dependencies:
      '@typescript-eslint/scope-manager': 8.44.0
      '@typescript-eslint/types': 8.44.0
      '@typescript-eslint/typescript-estree': 8.44.0(typescript@5.9.2)
      '@typescript-eslint/visitor-keys': 8.44.0
      debug: 4.4.3
      eslint: 9.36.0(jiti@2.5.1)
      typescript: 5.9.2
    transitivePeerDependencies:
      - supports-color

  '@typescript-eslint/project-service@8.44.0(typescript@5.9.2)':
    dependencies:
      '@typescript-eslint/tsconfig-utils': 8.44.0(typescript@5.9.2)
      '@typescript-eslint/types': 8.44.0
      debug: 4.4.3
      typescript: 5.9.2
    transitivePeerDependencies:
      - supports-color

  '@typescript-eslint/scope-manager@8.44.0':
    dependencies:
      '@typescript-eslint/types': 8.44.0
      '@typescript-eslint/visitor-keys': 8.44.0

  '@typescript-eslint/tsconfig-utils@8.44.0(typescript@5.9.2)':
    dependencies:
      typescript: 5.9.2

  '@typescript-eslint/type-utils@8.44.0(eslint@9.36.0(jiti@2.5.1))(typescript@5.9.2)':
    dependencies:
      '@typescript-eslint/types': 8.44.0
      '@typescript-eslint/typescript-estree': 8.44.0(typescript@5.9.2)
      '@typescript-eslint/utils': 8.44.0(eslint@9.36.0(jiti@2.5.1))(typescript@5.9.2)
      debug: 4.4.3
      eslint: 9.36.0(jiti@2.5.1)
      ts-api-utils: 2.1.0(typescript@5.9.2)
      typescript: 5.9.2
    transitivePeerDependencies:
      - supports-color

  '@typescript-eslint/types@8.44.0': {}

  '@typescript-eslint/typescript-estree@8.44.0(typescript@5.9.2)':
    dependencies:
      '@typescript-eslint/project-service': 8.44.0(typescript@5.9.2)
      '@typescript-eslint/tsconfig-utils': 8.44.0(typescript@5.9.2)
      '@typescript-eslint/types': 8.44.0
      '@typescript-eslint/visitor-keys': 8.44.0
      debug: 4.4.3
      fast-glob: 3.3.3
      is-glob: 4.0.3
      minimatch: 9.0.5
      semver: 7.7.2
      ts-api-utils: 2.1.0(typescript@5.9.2)
      typescript: 5.9.2
    transitivePeerDependencies:
      - supports-color

  '@typescript-eslint/utils@8.44.0(eslint@9.36.0(jiti@2.5.1))(typescript@5.9.2)':
    dependencies:
      '@eslint-community/eslint-utils': 4.9.0(eslint@9.36.0(jiti@2.5.1))
      '@typescript-eslint/scope-manager': 8.44.0
      '@typescript-eslint/types': 8.44.0
      '@typescript-eslint/typescript-estree': 8.44.0(typescript@5.9.2)
      eslint: 9.36.0(jiti@2.5.1)
      typescript: 5.9.2
    transitivePeerDependencies:
      - supports-color

  '@typescript-eslint/visitor-keys@8.44.0':
    dependencies:
      '@typescript-eslint/types': 8.44.0
      eslint-visitor-keys: 4.2.1

  '@ungap/structured-clone@1.3.0': {}

  '@unrs/resolver-binding-android-arm-eabi@1.11.1':
    optional: true

  '@unrs/resolver-binding-android-arm64@1.11.1':
    optional: true

  '@unrs/resolver-binding-darwin-arm64@1.11.1':
    optional: true

  '@unrs/resolver-binding-darwin-x64@1.11.1':
    optional: true

  '@unrs/resolver-binding-freebsd-x64@1.11.1':
    optional: true

  '@unrs/resolver-binding-linux-arm-gnueabihf@1.11.1':
    optional: true

  '@unrs/resolver-binding-linux-arm-musleabihf@1.11.1':
    optional: true

  '@unrs/resolver-binding-linux-arm64-gnu@1.11.1':
    optional: true

  '@unrs/resolver-binding-linux-arm64-musl@1.11.1':
    optional: true

  '@unrs/resolver-binding-linux-ppc64-gnu@1.11.1':
    optional: true

  '@unrs/resolver-binding-linux-riscv64-gnu@1.11.1':
    optional: true

  '@unrs/resolver-binding-linux-riscv64-musl@1.11.1':
    optional: true

  '@unrs/resolver-binding-linux-s390x-gnu@1.11.1':
    optional: true

  '@unrs/resolver-binding-linux-x64-gnu@1.11.1':
    optional: true

  '@unrs/resolver-binding-linux-x64-musl@1.11.1':
    optional: true

  '@unrs/resolver-binding-wasm32-wasi@1.11.1':
    dependencies:
      '@napi-rs/wasm-runtime': 0.2.12
    optional: true

  '@unrs/resolver-binding-win32-arm64-msvc@1.11.1':
    optional: true

  '@unrs/resolver-binding-win32-ia32-msvc@1.11.1':
    optional: true

  '@unrs/resolver-binding-win32-x64-msvc@1.11.1':
    optional: true

  acorn-jsx@5.3.2(acorn@8.15.0):
    dependencies:
      acorn: 8.15.0

  acorn@8.15.0: {}

  ajv@6.12.6:
    dependencies:
      fast-deep-equal: 3.1.3
      fast-json-stable-stringify: 2.1.0
      json-schema-traverse: 0.4.1
      uri-js: 4.4.1

  ansi-styles@4.3.0:
    dependencies:
      color-convert: 2.0.1

  argparse@2.0.1: {}

  aria-query@5.3.2: {}

  array-buffer-byte-length@1.0.2:
    dependencies:
      call-bound: 1.0.4
      is-array-buffer: 3.0.5

  array-includes@3.1.9:
    dependencies:
      call-bind: 1.0.8
      call-bound: 1.0.4
      define-properties: 1.2.1
      es-abstract: 1.24.0
      es-object-atoms: 1.1.1
      get-intrinsic: 1.3.0
      is-string: 1.1.1
      math-intrinsics: 1.1.0

  array.prototype.findlast@1.2.5:
    dependencies:
      call-bind: 1.0.8
      define-properties: 1.2.1
      es-abstract: 1.24.0
      es-errors: 1.3.0
      es-object-atoms: 1.1.1
      es-shim-unscopables: 1.1.0

  array.prototype.findlastindex@1.2.6:
    dependencies:
      call-bind: 1.0.8
      call-bound: 1.0.4
      define-properties: 1.2.1
      es-abstract: 1.24.0
      es-errors: 1.3.0
      es-object-atoms: 1.1.1
      es-shim-unscopables: 1.1.0

  array.prototype.flat@1.3.3:
    dependencies:
      call-bind: 1.0.8
      define-properties: 1.2.1
      es-abstract: 1.24.0
      es-shim-unscopables: 1.1.0

  array.prototype.flatmap@1.3.3:
    dependencies:
      call-bind: 1.0.8
      define-properties: 1.2.1
      es-abstract: 1.24.0
      es-shim-unscopables: 1.1.0

  array.prototype.tosorted@1.1.4:
    dependencies:
      call-bind: 1.0.8
      define-properties: 1.2.1
      es-abstract: 1.24.0
      es-errors: 1.3.0
      es-shim-unscopables: 1.1.0

  arraybuffer.prototype.slice@1.0.4:
    dependencies:
      array-buffer-byte-length: 1.0.2
      call-bind: 1.0.8
      define-properties: 1.2.1
      es-abstract: 1.24.0
      es-errors: 1.3.0
      get-intrinsic: 1.3.0
      is-array-buffer: 3.0.5

  ast-types-flow@0.0.8: {}

  async-function@1.0.0: {}

  available-typed-arrays@1.0.7:
    dependencies:
      possible-typed-array-names: 1.1.0

  axe-core@4.10.3: {}

  axobject-query@4.1.0: {}

  bail@2.0.2: {}

  balanced-match@1.0.2: {}

  brace-expansion@1.1.12:
    dependencies:
      balanced-match: 1.0.2
      concat-map: 0.0.1

  brace-expansion@2.0.2:
    dependencies:
      balanced-match: 1.0.2

  braces@3.0.3:
    dependencies:
      fill-range: 7.1.1

  call-bind-apply-helpers@1.0.2:
    dependencies:
      es-errors: 1.3.0
      function-bind: 1.1.2

  call-bind@1.0.8:
    dependencies:
      call-bind-apply-helpers: 1.0.2
      es-define-property: 1.0.1
      get-intrinsic: 1.3.0
      set-function-length: 1.2.2

  call-bound@1.0.4:
    dependencies:
      call-bind-apply-helpers: 1.0.2
      get-intrinsic: 1.3.0

  callsites@3.1.0: {}

  caniuse-lite@1.0.30001743: {}

  ccount@2.0.1: {}

  chalk@4.1.2:
    dependencies:
      ansi-styles: 4.3.0
      supports-color: 7.2.0

  character-entities-html4@2.1.0: {}

  character-entities-legacy@3.0.0: {}

  character-entities@2.0.2: {}

  character-reference-invalid@2.0.1: {}

  chownr@3.0.0: {}

  client-only@0.0.1: {}

  color-convert@2.0.1:
    dependencies:
      color-name: 1.1.4

  color-name@1.1.4: {}

  comma-separated-tokens@2.0.3: {}

<<<<<<< HEAD
=======
  commander@8.3.0: {}

>>>>>>> 3af8597e
  concat-map@0.0.1: {}

  cross-spawn@7.0.6:
    dependencies:
      path-key: 3.1.1
      shebang-command: 2.0.0
      which: 2.0.2

  csstype@3.1.3: {}

  damerau-levenshtein@1.0.8: {}

  data-view-buffer@1.0.2:
    dependencies:
      call-bound: 1.0.4
      es-errors: 1.3.0
      is-data-view: 1.0.2

  data-view-byte-length@1.0.2:
    dependencies:
      call-bound: 1.0.4
      es-errors: 1.3.0
      is-data-view: 1.0.2

  data-view-byte-offset@1.0.1:
    dependencies:
      call-bound: 1.0.4
      es-errors: 1.3.0
      is-data-view: 1.0.2

  debug@3.2.7:
    dependencies:
      ms: 2.1.3

  debug@4.4.3:
    dependencies:
      ms: 2.1.3

  decode-named-character-reference@1.2.0:
    dependencies:
      character-entities: 2.0.2

  deep-is@0.1.4: {}

  define-data-property@1.1.4:
    dependencies:
      es-define-property: 1.0.1
      es-errors: 1.3.0
      gopd: 1.2.0

  define-properties@1.2.1:
    dependencies:
      define-data-property: 1.1.4
      has-property-descriptors: 1.0.2
      object-keys: 1.1.1

  dequal@2.0.3: {}

  detect-libc@2.1.0: {}

  devlop@1.1.0:
    dependencies:
      dequal: 2.0.3

  doctrine@2.1.0:
    dependencies:
      esutils: 2.0.3

  dunder-proto@1.0.1:
    dependencies:
      call-bind-apply-helpers: 1.0.2
      es-errors: 1.3.0
      gopd: 1.2.0

  emoji-regex@9.2.2: {}

  enhanced-resolve@5.18.3:
    dependencies:
      graceful-fs: 4.2.11
      tapable: 2.2.3

  es-abstract@1.24.0:
    dependencies:
      array-buffer-byte-length: 1.0.2
      arraybuffer.prototype.slice: 1.0.4
      available-typed-arrays: 1.0.7
      call-bind: 1.0.8
      call-bound: 1.0.4
      data-view-buffer: 1.0.2
      data-view-byte-length: 1.0.2
      data-view-byte-offset: 1.0.1
      es-define-property: 1.0.1
      es-errors: 1.3.0
      es-object-atoms: 1.1.1
      es-set-tostringtag: 2.1.0
      es-to-primitive: 1.3.0
      function.prototype.name: 1.1.8
      get-intrinsic: 1.3.0
      get-proto: 1.0.1
      get-symbol-description: 1.1.0
      globalthis: 1.0.4
      gopd: 1.2.0
      has-property-descriptors: 1.0.2
      has-proto: 1.2.0
      has-symbols: 1.1.0
      hasown: 2.0.2
      internal-slot: 1.1.0
      is-array-buffer: 3.0.5
      is-callable: 1.2.7
      is-data-view: 1.0.2
      is-negative-zero: 2.0.3
      is-regex: 1.2.1
      is-set: 2.0.3
      is-shared-array-buffer: 1.0.4
      is-string: 1.1.1
      is-typed-array: 1.1.15
      is-weakref: 1.1.1
      math-intrinsics: 1.1.0
      object-inspect: 1.13.4
      object-keys: 1.1.1
      object.assign: 4.1.7
      own-keys: 1.0.1
      regexp.prototype.flags: 1.5.4
      safe-array-concat: 1.1.3
      safe-push-apply: 1.0.0
      safe-regex-test: 1.1.0
      set-proto: 1.0.0
      stop-iteration-iterator: 1.1.0
      string.prototype.trim: 1.2.10
      string.prototype.trimend: 1.0.9
      string.prototype.trimstart: 1.0.8
      typed-array-buffer: 1.0.3
      typed-array-byte-length: 1.0.3
      typed-array-byte-offset: 1.0.4
      typed-array-length: 1.0.7
      unbox-primitive: 1.1.0
      which-typed-array: 1.1.19

  es-define-property@1.0.1: {}

  es-errors@1.3.0: {}

  es-iterator-helpers@1.2.1:
    dependencies:
      call-bind: 1.0.8
      call-bound: 1.0.4
      define-properties: 1.2.1
      es-abstract: 1.24.0
      es-errors: 1.3.0
      es-set-tostringtag: 2.1.0
      function-bind: 1.1.2
      get-intrinsic: 1.3.0
      globalthis: 1.0.4
      gopd: 1.2.0
      has-property-descriptors: 1.0.2
      has-proto: 1.2.0
      has-symbols: 1.1.0
      internal-slot: 1.1.0
      iterator.prototype: 1.1.5
      safe-array-concat: 1.1.3

  es-object-atoms@1.1.1:
    dependencies:
      es-errors: 1.3.0

  es-set-tostringtag@2.1.0:
    dependencies:
      es-errors: 1.3.0
      get-intrinsic: 1.3.0
      has-tostringtag: 1.0.2
      hasown: 2.0.2

  es-shim-unscopables@1.1.0:
    dependencies:
      hasown: 2.0.2

  es-to-primitive@1.3.0:
    dependencies:
      is-callable: 1.2.7
      is-date-object: 1.1.0
      is-symbol: 1.1.1

  escape-string-regexp@4.0.0: {}

  escape-string-regexp@5.0.0: {}

  eslint-config-next@15.5.3(eslint@9.36.0(jiti@2.5.1))(typescript@5.9.2):
    dependencies:
      '@next/eslint-plugin-next': 15.5.3
      '@rushstack/eslint-patch': 1.12.0
      '@typescript-eslint/eslint-plugin': 8.44.0(@typescript-eslint/parser@8.44.0(eslint@9.36.0(jiti@2.5.1))(typescript@5.9.2))(eslint@9.36.0(jiti@2.5.1))(typescript@5.9.2)
      '@typescript-eslint/parser': 8.44.0(eslint@9.36.0(jiti@2.5.1))(typescript@5.9.2)
      eslint: 9.36.0(jiti@2.5.1)
      eslint-import-resolver-node: 0.3.9
      eslint-import-resolver-typescript: 3.10.1(eslint-plugin-import@2.32.0)(eslint@9.36.0(jiti@2.5.1))
      eslint-plugin-import: 2.32.0(@typescript-eslint/parser@8.44.0(eslint@9.36.0(jiti@2.5.1))(typescript@5.9.2))(eslint-import-resolver-typescript@3.10.1)(eslint@9.36.0(jiti@2.5.1))
      eslint-plugin-jsx-a11y: 6.10.2(eslint@9.36.0(jiti@2.5.1))
      eslint-plugin-react: 7.37.5(eslint@9.36.0(jiti@2.5.1))
      eslint-plugin-react-hooks: 5.2.0(eslint@9.36.0(jiti@2.5.1))
    optionalDependencies:
      typescript: 5.9.2
    transitivePeerDependencies:
      - eslint-import-resolver-webpack
      - eslint-plugin-import-x
      - supports-color

  eslint-import-resolver-node@0.3.9:
    dependencies:
      debug: 3.2.7
      is-core-module: 2.16.1
      resolve: 1.22.10
    transitivePeerDependencies:
      - supports-color

  eslint-import-resolver-typescript@3.10.1(eslint-plugin-import@2.32.0)(eslint@9.36.0(jiti@2.5.1)):
    dependencies:
      '@nolyfill/is-core-module': 1.0.39
      debug: 4.4.3
      eslint: 9.36.0(jiti@2.5.1)
      get-tsconfig: 4.10.1
      is-bun-module: 2.0.0
      stable-hash: 0.0.5
      tinyglobby: 0.2.15
      unrs-resolver: 1.11.1
    optionalDependencies:
      eslint-plugin-import: 2.32.0(@typescript-eslint/parser@8.44.0(eslint@9.36.0(jiti@2.5.1))(typescript@5.9.2))(eslint-import-resolver-typescript@3.10.1)(eslint@9.36.0(jiti@2.5.1))
    transitivePeerDependencies:
      - supports-color

  eslint-module-utils@2.12.1(@typescript-eslint/parser@8.44.0(eslint@9.36.0(jiti@2.5.1))(typescript@5.9.2))(eslint-import-resolver-node@0.3.9)(eslint-import-resolver-typescript@3.10.1)(eslint@9.36.0(jiti@2.5.1)):
    dependencies:
      debug: 3.2.7
    optionalDependencies:
      '@typescript-eslint/parser': 8.44.0(eslint@9.36.0(jiti@2.5.1))(typescript@5.9.2)
      eslint: 9.36.0(jiti@2.5.1)
      eslint-import-resolver-node: 0.3.9
      eslint-import-resolver-typescript: 3.10.1(eslint-plugin-import@2.32.0)(eslint@9.36.0(jiti@2.5.1))
    transitivePeerDependencies:
      - supports-color

  eslint-plugin-import@2.32.0(@typescript-eslint/parser@8.44.0(eslint@9.36.0(jiti@2.5.1))(typescript@5.9.2))(eslint-import-resolver-typescript@3.10.1)(eslint@9.36.0(jiti@2.5.1)):
    dependencies:
      '@rtsao/scc': 1.1.0
      array-includes: 3.1.9
      array.prototype.findlastindex: 1.2.6
      array.prototype.flat: 1.3.3
      array.prototype.flatmap: 1.3.3
      debug: 3.2.7
      doctrine: 2.1.0
      eslint: 9.36.0(jiti@2.5.1)
      eslint-import-resolver-node: 0.3.9
      eslint-module-utils: 2.12.1(@typescript-eslint/parser@8.44.0(eslint@9.36.0(jiti@2.5.1))(typescript@5.9.2))(eslint-import-resolver-node@0.3.9)(eslint-import-resolver-typescript@3.10.1)(eslint@9.36.0(jiti@2.5.1))
      hasown: 2.0.2
      is-core-module: 2.16.1
      is-glob: 4.0.3
      minimatch: 3.1.2
      object.fromentries: 2.0.8
      object.groupby: 1.0.3
      object.values: 1.2.1
      semver: 6.3.1
      string.prototype.trimend: 1.0.9
      tsconfig-paths: 3.15.0
    optionalDependencies:
      '@typescript-eslint/parser': 8.44.0(eslint@9.36.0(jiti@2.5.1))(typescript@5.9.2)
    transitivePeerDependencies:
      - eslint-import-resolver-typescript
      - eslint-import-resolver-webpack
      - supports-color

  eslint-plugin-jsx-a11y@6.10.2(eslint@9.36.0(jiti@2.5.1)):
    dependencies:
      aria-query: 5.3.2
      array-includes: 3.1.9
      array.prototype.flatmap: 1.3.3
      ast-types-flow: 0.0.8
      axe-core: 4.10.3
      axobject-query: 4.1.0
      damerau-levenshtein: 1.0.8
      emoji-regex: 9.2.2
      eslint: 9.36.0(jiti@2.5.1)
      hasown: 2.0.2
      jsx-ast-utils: 3.3.5
      language-tags: 1.0.9
      minimatch: 3.1.2
      object.fromentries: 2.0.8
      safe-regex-test: 1.1.0
      string.prototype.includes: 2.0.1

  eslint-plugin-react-hooks@5.2.0(eslint@9.36.0(jiti@2.5.1)):
    dependencies:
      eslint: 9.36.0(jiti@2.5.1)

  eslint-plugin-react@7.37.5(eslint@9.36.0(jiti@2.5.1)):
    dependencies:
      array-includes: 3.1.9
      array.prototype.findlast: 1.2.5
      array.prototype.flatmap: 1.3.3
      array.prototype.tosorted: 1.1.4
      doctrine: 2.1.0
      es-iterator-helpers: 1.2.1
      eslint: 9.36.0(jiti@2.5.1)
      estraverse: 5.3.0
      hasown: 2.0.2
      jsx-ast-utils: 3.3.5
      minimatch: 3.1.2
      object.entries: 1.1.9
      object.fromentries: 2.0.8
      object.values: 1.2.1
      prop-types: 15.8.1
      resolve: 2.0.0-next.5
      semver: 6.3.1
      string.prototype.matchall: 4.0.12
      string.prototype.repeat: 1.0.0

  eslint-scope@8.4.0:
    dependencies:
      esrecurse: 4.3.0
      estraverse: 5.3.0

  eslint-visitor-keys@3.4.3: {}

  eslint-visitor-keys@4.2.1: {}

  eslint@9.36.0(jiti@2.5.1):
    dependencies:
      '@eslint-community/eslint-utils': 4.9.0(eslint@9.36.0(jiti@2.5.1))
      '@eslint-community/regexpp': 4.12.1
      '@eslint/config-array': 0.21.0
      '@eslint/config-helpers': 0.3.1
      '@eslint/core': 0.15.2
      '@eslint/eslintrc': 3.3.1
      '@eslint/js': 9.36.0
      '@eslint/plugin-kit': 0.3.5
      '@humanfs/node': 0.16.7
      '@humanwhocodes/module-importer': 1.0.1
      '@humanwhocodes/retry': 0.4.3
      '@types/estree': 1.0.8
      '@types/json-schema': 7.0.15
      ajv: 6.12.6
      chalk: 4.1.2
      cross-spawn: 7.0.6
      debug: 4.4.3
      escape-string-regexp: 4.0.0
      eslint-scope: 8.4.0
      eslint-visitor-keys: 4.2.1
      espree: 10.4.0
      esquery: 1.6.0
      esutils: 2.0.3
      fast-deep-equal: 3.1.3
      file-entry-cache: 8.0.0
      find-up: 5.0.0
      glob-parent: 6.0.2
      ignore: 5.3.2
      imurmurhash: 0.1.4
      is-glob: 4.0.3
      json-stable-stringify-without-jsonify: 1.0.1
      lodash.merge: 4.6.2
      minimatch: 3.1.2
      natural-compare: 1.4.0
      optionator: 0.9.4
    optionalDependencies:
      jiti: 2.5.1
    transitivePeerDependencies:
      - supports-color

  espree@10.4.0:
    dependencies:
      acorn: 8.15.0
      acorn-jsx: 5.3.2(acorn@8.15.0)
      eslint-visitor-keys: 4.2.1

  esquery@1.6.0:
    dependencies:
      estraverse: 5.3.0

  esrecurse@4.3.0:
    dependencies:
      estraverse: 5.3.0

  estraverse@5.3.0: {}

  estree-util-is-identifier-name@3.0.0: {}

  esutils@2.0.3: {}

  extend@3.0.2: {}

  fast-deep-equal@3.1.3: {}

  fast-glob@3.3.1:
    dependencies:
      '@nodelib/fs.stat': 2.0.5
      '@nodelib/fs.walk': 1.2.8
      glob-parent: 5.1.2
      merge2: 1.4.1
      micromatch: 4.0.8

  fast-glob@3.3.3:
    dependencies:
      '@nodelib/fs.stat': 2.0.5
      '@nodelib/fs.walk': 1.2.8
      glob-parent: 5.1.2
      merge2: 1.4.1
      micromatch: 4.0.8

  fast-json-stable-stringify@2.1.0: {}

  fast-levenshtein@2.0.6: {}

  fastq@1.19.1:
    dependencies:
      reusify: 1.1.0

  fdir@6.5.0(picomatch@4.0.3):
    optionalDependencies:
      picomatch: 4.0.3

  file-entry-cache@8.0.0:
    dependencies:
      flat-cache: 4.0.1

  fill-range@7.1.1:
    dependencies:
      to-regex-range: 5.0.1

  find-up@5.0.0:
    dependencies:
      locate-path: 6.0.0
      path-exists: 4.0.0

  flat-cache@4.0.1:
    dependencies:
      flatted: 3.3.3
      keyv: 4.5.4

  flatted@3.3.3: {}

  for-each@0.3.5:
    dependencies:
      is-callable: 1.2.7

  function-bind@1.1.2: {}

  function.prototype.name@1.1.8:
    dependencies:
      call-bind: 1.0.8
      call-bound: 1.0.4
      define-properties: 1.2.1
      functions-have-names: 1.2.3
      hasown: 2.0.2
      is-callable: 1.2.7

  functions-have-names@1.2.3: {}

  get-intrinsic@1.3.0:
    dependencies:
      call-bind-apply-helpers: 1.0.2
      es-define-property: 1.0.1
      es-errors: 1.3.0
      es-object-atoms: 1.1.1
      function-bind: 1.1.2
      get-proto: 1.0.1
      gopd: 1.2.0
      has-symbols: 1.1.0
      hasown: 2.0.2
      math-intrinsics: 1.1.0

  get-proto@1.0.1:
    dependencies:
      dunder-proto: 1.0.1
      es-object-atoms: 1.1.1

  get-symbol-description@1.1.0:
    dependencies:
      call-bound: 1.0.4
      es-errors: 1.3.0
      get-intrinsic: 1.3.0

  get-tsconfig@4.10.1:
    dependencies:
      resolve-pkg-maps: 1.0.0

  glob-parent@5.1.2:
    dependencies:
      is-glob: 4.0.3

  glob-parent@6.0.2:
    dependencies:
      is-glob: 4.0.3

  globals@14.0.0: {}

  globalthis@1.0.4:
    dependencies:
      define-properties: 1.2.1
      gopd: 1.2.0

  gopd@1.2.0: {}

  graceful-fs@4.2.11: {}

  graphemer@1.4.0: {}

  has-bigints@1.1.0: {}

  has-flag@4.0.0: {}

  has-property-descriptors@1.0.2:
    dependencies:
      es-define-property: 1.0.1

  has-proto@1.2.0:
    dependencies:
      dunder-proto: 1.0.1

  has-symbols@1.1.0: {}

  has-tostringtag@1.0.2:
    dependencies:
      has-symbols: 1.1.0

  hasown@2.0.2:
    dependencies:
      function-bind: 1.1.2

  hast-util-to-jsx-runtime@2.3.6:
    dependencies:
      '@types/estree': 1.0.8
      '@types/hast': 3.0.4
      '@types/unist': 3.0.3
      comma-separated-tokens: 2.0.3
      devlop: 1.1.0
      estree-util-is-identifier-name: 3.0.0
      hast-util-whitespace: 3.0.0
      mdast-util-mdx-expression: 2.0.1
      mdast-util-mdx-jsx: 3.2.0
      mdast-util-mdxjs-esm: 2.0.1
      property-information: 7.1.0
      space-separated-tokens: 2.0.2
      style-to-js: 1.1.17
      unist-util-position: 5.0.0
      vfile-message: 4.0.3
    transitivePeerDependencies:
      - supports-color

  hast-util-whitespace@3.0.0:
    dependencies:
      '@types/hast': 3.0.4

  html-url-attributes@3.0.1: {}

  ignore@5.3.2: {}

  ignore@7.0.5: {}

  import-fresh@3.3.1:
    dependencies:
      parent-module: 1.0.1
      resolve-from: 4.0.0

  imurmurhash@0.1.4: {}

  inline-style-parser@0.2.4: {}

  internal-slot@1.1.0:
    dependencies:
      es-errors: 1.3.0
      hasown: 2.0.2
      side-channel: 1.1.0

  is-alphabetical@2.0.1: {}

  is-alphanumerical@2.0.1:
    dependencies:
      is-alphabetical: 2.0.1
      is-decimal: 2.0.1

  is-array-buffer@3.0.5:
    dependencies:
      call-bind: 1.0.8
      call-bound: 1.0.4
      get-intrinsic: 1.3.0

  is-async-function@2.1.1:
    dependencies:
      async-function: 1.0.0
      call-bound: 1.0.4
      get-proto: 1.0.1
      has-tostringtag: 1.0.2
      safe-regex-test: 1.1.0

  is-bigint@1.1.0:
    dependencies:
      has-bigints: 1.1.0

  is-boolean-object@1.2.2:
    dependencies:
      call-bound: 1.0.4
      has-tostringtag: 1.0.2

  is-bun-module@2.0.0:
    dependencies:
      semver: 7.7.2

  is-callable@1.2.7: {}

  is-core-module@2.16.1:
    dependencies:
      hasown: 2.0.2

  is-data-view@1.0.2:
    dependencies:
      call-bound: 1.0.4
      get-intrinsic: 1.3.0
      is-typed-array: 1.1.15

  is-date-object@1.1.0:
    dependencies:
      call-bound: 1.0.4
      has-tostringtag: 1.0.2

  is-decimal@2.0.1: {}

  is-extglob@2.1.1: {}

  is-finalizationregistry@1.1.1:
    dependencies:
      call-bound: 1.0.4

  is-generator-function@1.1.0:
    dependencies:
      call-bound: 1.0.4
      get-proto: 1.0.1
      has-tostringtag: 1.0.2
      safe-regex-test: 1.1.0

  is-glob@4.0.3:
    dependencies:
      is-extglob: 2.1.1

  is-hexadecimal@2.0.1: {}

  is-map@2.0.3: {}

  is-negative-zero@2.0.3: {}

  is-number-object@1.1.1:
    dependencies:
      call-bound: 1.0.4
      has-tostringtag: 1.0.2

  is-number@7.0.0: {}

  is-plain-obj@4.1.0: {}

  is-regex@1.2.1:
    dependencies:
      call-bound: 1.0.4
      gopd: 1.2.0
      has-tostringtag: 1.0.2
      hasown: 2.0.2

  is-set@2.0.3: {}

  is-shared-array-buffer@1.0.4:
    dependencies:
      call-bound: 1.0.4

  is-string@1.1.1:
    dependencies:
      call-bound: 1.0.4
      has-tostringtag: 1.0.2

  is-symbol@1.1.1:
    dependencies:
      call-bound: 1.0.4
      has-symbols: 1.1.0
      safe-regex-test: 1.1.0

  is-typed-array@1.1.15:
    dependencies:
      which-typed-array: 1.1.19

  is-weakmap@2.0.2: {}

  is-weakref@1.1.1:
    dependencies:
      call-bound: 1.0.4

  is-weakset@2.0.4:
    dependencies:
      call-bound: 1.0.4
      get-intrinsic: 1.3.0

  isarray@2.0.5: {}

  isexe@2.0.0: {}

  iterator.prototype@1.1.5:
    dependencies:
      define-data-property: 1.1.4
      es-object-atoms: 1.1.1
      get-intrinsic: 1.3.0
      get-proto: 1.0.1
      has-symbols: 1.1.0
      set-function-name: 2.0.2

  jiti@2.5.1: {}

  js-tokens@4.0.0: {}

  js-yaml@4.1.0:
    dependencies:
      argparse: 2.0.1

  json-buffer@3.0.1: {}

  json-schema-traverse@0.4.1: {}

  json-stable-stringify-without-jsonify@1.0.1: {}

  json5@1.0.2:
    dependencies:
      minimist: 1.2.8

  jsx-ast-utils@3.3.5:
    dependencies:
      array-includes: 3.1.9
      array.prototype.flat: 1.3.3
      object.assign: 4.1.7
      object.values: 1.2.1

  katex@0.16.22:
    dependencies:
      commander: 8.3.0

  keyv@4.5.4:
    dependencies:
      json-buffer: 3.0.1

  language-subtag-registry@0.3.23: {}

  language-tags@1.0.9:
    dependencies:
      language-subtag-registry: 0.3.23

  levn@0.4.1:
    dependencies:
      prelude-ls: 1.2.1
      type-check: 0.4.0

  lightningcss-darwin-arm64@1.30.1:
    optional: true

  lightningcss-darwin-x64@1.30.1:
    optional: true

  lightningcss-freebsd-x64@1.30.1:
    optional: true

  lightningcss-linux-arm-gnueabihf@1.30.1:
    optional: true

  lightningcss-linux-arm64-gnu@1.30.1:
    optional: true

  lightningcss-linux-arm64-musl@1.30.1:
    optional: true

  lightningcss-linux-x64-gnu@1.30.1:
    optional: true

  lightningcss-linux-x64-musl@1.30.1:
    optional: true

  lightningcss-win32-arm64-msvc@1.30.1:
    optional: true

  lightningcss-win32-x64-msvc@1.30.1:
    optional: true

  lightningcss@1.30.1:
    dependencies:
      detect-libc: 2.1.0
    optionalDependencies:
      lightningcss-darwin-arm64: 1.30.1
      lightningcss-darwin-x64: 1.30.1
      lightningcss-freebsd-x64: 1.30.1
      lightningcss-linux-arm-gnueabihf: 1.30.1
      lightningcss-linux-arm64-gnu: 1.30.1
      lightningcss-linux-arm64-musl: 1.30.1
      lightningcss-linux-x64-gnu: 1.30.1
      lightningcss-linux-x64-musl: 1.30.1
      lightningcss-win32-arm64-msvc: 1.30.1
      lightningcss-win32-x64-msvc: 1.30.1

  locate-path@6.0.0:
    dependencies:
      p-locate: 5.0.0

  lodash.merge@4.6.2: {}

  longest-streak@3.1.0: {}

  loose-envify@1.4.0:
    dependencies:
      js-tokens: 4.0.0

  magic-string@0.30.19:
    dependencies:
      '@jridgewell/sourcemap-codec': 1.5.5

  markdown-table@3.0.4: {}

  math-intrinsics@1.1.0: {}

<<<<<<< HEAD
=======
  mathjax@3.2.2: {}

  mdast-util-find-and-replace@3.0.2:
    dependencies:
      '@types/mdast': 4.0.4
      escape-string-regexp: 5.0.0
      unist-util-is: 6.0.0
      unist-util-visit-parents: 6.0.1

>>>>>>> 3af8597e
  mdast-util-from-markdown@2.0.2:
    dependencies:
      '@types/mdast': 4.0.4
      '@types/unist': 3.0.3
      decode-named-character-reference: 1.2.0
      devlop: 1.1.0
      mdast-util-to-string: 4.0.0
      micromark: 4.0.2
      micromark-util-decode-numeric-character-reference: 2.0.2
      micromark-util-decode-string: 2.0.1
      micromark-util-normalize-identifier: 2.0.1
      micromark-util-symbol: 2.0.1
      micromark-util-types: 2.0.2
      unist-util-stringify-position: 4.0.0
    transitivePeerDependencies:
      - supports-color

<<<<<<< HEAD
=======
  mdast-util-gfm-autolink-literal@2.0.1:
    dependencies:
      '@types/mdast': 4.0.4
      ccount: 2.0.1
      devlop: 1.1.0
      mdast-util-find-and-replace: 3.0.2
      micromark-util-character: 2.1.1

  mdast-util-gfm-footnote@2.1.0:
    dependencies:
      '@types/mdast': 4.0.4
      devlop: 1.1.0
      mdast-util-from-markdown: 2.0.2
      mdast-util-to-markdown: 2.1.2
      micromark-util-normalize-identifier: 2.0.1
    transitivePeerDependencies:
      - supports-color

  mdast-util-gfm-strikethrough@2.0.0:
    dependencies:
      '@types/mdast': 4.0.4
      mdast-util-from-markdown: 2.0.2
      mdast-util-to-markdown: 2.1.2
    transitivePeerDependencies:
      - supports-color

  mdast-util-gfm-table@2.0.0:
    dependencies:
      '@types/mdast': 4.0.4
      devlop: 1.1.0
      markdown-table: 3.0.4
      mdast-util-from-markdown: 2.0.2
      mdast-util-to-markdown: 2.1.2
    transitivePeerDependencies:
      - supports-color

  mdast-util-gfm-task-list-item@2.0.0:
    dependencies:
      '@types/mdast': 4.0.4
      devlop: 1.1.0
      mdast-util-from-markdown: 2.0.2
      mdast-util-to-markdown: 2.1.2
    transitivePeerDependencies:
      - supports-color

  mdast-util-gfm@3.1.0:
    dependencies:
      mdast-util-from-markdown: 2.0.2
      mdast-util-gfm-autolink-literal: 2.0.1
      mdast-util-gfm-footnote: 2.1.0
      mdast-util-gfm-strikethrough: 2.0.0
      mdast-util-gfm-table: 2.0.0
      mdast-util-gfm-task-list-item: 2.0.0
      mdast-util-to-markdown: 2.1.2
    transitivePeerDependencies:
      - supports-color

>>>>>>> 3af8597e
  mdast-util-mdx-expression@2.0.1:
    dependencies:
      '@types/estree-jsx': 1.0.5
      '@types/hast': 3.0.4
      '@types/mdast': 4.0.4
      devlop: 1.1.0
      mdast-util-from-markdown: 2.0.2
      mdast-util-to-markdown: 2.1.2
    transitivePeerDependencies:
      - supports-color

  mdast-util-mdx-jsx@3.2.0:
    dependencies:
      '@types/estree-jsx': 1.0.5
      '@types/hast': 3.0.4
      '@types/mdast': 4.0.4
      '@types/unist': 3.0.3
      ccount: 2.0.1
      devlop: 1.1.0
      mdast-util-from-markdown: 2.0.2
      mdast-util-to-markdown: 2.1.2
      parse-entities: 4.0.2
      stringify-entities: 4.0.4
      unist-util-stringify-position: 4.0.0
      vfile-message: 4.0.3
    transitivePeerDependencies:
      - supports-color

  mdast-util-mdxjs-esm@2.0.1:
    dependencies:
      '@types/estree-jsx': 1.0.5
      '@types/hast': 3.0.4
      '@types/mdast': 4.0.4
      devlop: 1.1.0
      mdast-util-from-markdown: 2.0.2
      mdast-util-to-markdown: 2.1.2
    transitivePeerDependencies:
      - supports-color

  mdast-util-phrasing@4.1.0:
    dependencies:
      '@types/mdast': 4.0.4
      unist-util-is: 6.0.0

  mdast-util-to-hast@13.2.0:
    dependencies:
      '@types/hast': 3.0.4
      '@types/mdast': 4.0.4
      '@ungap/structured-clone': 1.3.0
      devlop: 1.1.0
      micromark-util-sanitize-uri: 2.0.1
      trim-lines: 3.0.1
      unist-util-position: 5.0.0
      unist-util-visit: 5.0.0
      vfile: 6.0.3

  mdast-util-to-markdown@2.1.2:
    dependencies:
      '@types/mdast': 4.0.4
      '@types/unist': 3.0.3
      longest-streak: 3.1.0
      mdast-util-phrasing: 4.1.0
      mdast-util-to-string: 4.0.0
      micromark-util-classify-character: 2.0.1
      micromark-util-decode-string: 2.0.1
      unist-util-visit: 5.0.0
      zwitch: 2.0.4

  mdast-util-to-string@4.0.0:
    dependencies:
      '@types/mdast': 4.0.4

  merge2@1.4.1: {}

  micromark-core-commonmark@2.0.3:
    dependencies:
      decode-named-character-reference: 1.2.0
      devlop: 1.1.0
      micromark-factory-destination: 2.0.1
      micromark-factory-label: 2.0.1
      micromark-factory-space: 2.0.1
      micromark-factory-title: 2.0.1
      micromark-factory-whitespace: 2.0.1
      micromark-util-character: 2.1.1
      micromark-util-chunked: 2.0.1
      micromark-util-classify-character: 2.0.1
      micromark-util-html-tag-name: 2.0.1
      micromark-util-normalize-identifier: 2.0.1
      micromark-util-resolve-all: 2.0.1
      micromark-util-subtokenize: 2.1.0
      micromark-util-symbol: 2.0.1
      micromark-util-types: 2.0.2

<<<<<<< HEAD
=======
  micromark-extension-gfm-autolink-literal@2.1.0:
    dependencies:
      micromark-util-character: 2.1.1
      micromark-util-sanitize-uri: 2.0.1
      micromark-util-symbol: 2.0.1
      micromark-util-types: 2.0.2

  micromark-extension-gfm-footnote@2.1.0:
    dependencies:
      devlop: 1.1.0
      micromark-core-commonmark: 2.0.3
      micromark-factory-space: 2.0.1
      micromark-util-character: 2.1.1
      micromark-util-normalize-identifier: 2.0.1
      micromark-util-sanitize-uri: 2.0.1
      micromark-util-symbol: 2.0.1
      micromark-util-types: 2.0.2

  micromark-extension-gfm-strikethrough@2.1.0:
    dependencies:
      devlop: 1.1.0
      micromark-util-chunked: 2.0.1
      micromark-util-classify-character: 2.0.1
      micromark-util-resolve-all: 2.0.1
      micromark-util-symbol: 2.0.1
      micromark-util-types: 2.0.2

  micromark-extension-gfm-table@2.1.1:
    dependencies:
      devlop: 1.1.0
      micromark-factory-space: 2.0.1
      micromark-util-character: 2.1.1
      micromark-util-symbol: 2.0.1
      micromark-util-types: 2.0.2

  micromark-extension-gfm-tagfilter@2.0.0:
    dependencies:
      micromark-util-types: 2.0.2

  micromark-extension-gfm-task-list-item@2.1.0:
    dependencies:
      devlop: 1.1.0
      micromark-factory-space: 2.0.1
      micromark-util-character: 2.1.1
      micromark-util-symbol: 2.0.1
      micromark-util-types: 2.0.2

  micromark-extension-gfm@3.0.0:
    dependencies:
      micromark-extension-gfm-autolink-literal: 2.1.0
      micromark-extension-gfm-footnote: 2.1.0
      micromark-extension-gfm-strikethrough: 2.1.0
      micromark-extension-gfm-table: 2.1.1
      micromark-extension-gfm-tagfilter: 2.0.0
      micromark-extension-gfm-task-list-item: 2.1.0
      micromark-util-combine-extensions: 2.0.1
      micromark-util-types: 2.0.2

>>>>>>> 3af8597e
  micromark-factory-destination@2.0.1:
    dependencies:
      micromark-util-character: 2.1.1
      micromark-util-symbol: 2.0.1
      micromark-util-types: 2.0.2

  micromark-factory-label@2.0.1:
    dependencies:
      devlop: 1.1.0
      micromark-util-character: 2.1.1
      micromark-util-symbol: 2.0.1
      micromark-util-types: 2.0.2

  micromark-factory-space@2.0.1:
    dependencies:
      micromark-util-character: 2.1.1
      micromark-util-types: 2.0.2

  micromark-factory-title@2.0.1:
    dependencies:
      micromark-factory-space: 2.0.1
      micromark-util-character: 2.1.1
      micromark-util-symbol: 2.0.1
      micromark-util-types: 2.0.2

  micromark-factory-whitespace@2.0.1:
    dependencies:
      micromark-factory-space: 2.0.1
      micromark-util-character: 2.1.1
      micromark-util-symbol: 2.0.1
      micromark-util-types: 2.0.2

  micromark-util-character@2.1.1:
    dependencies:
      micromark-util-symbol: 2.0.1
      micromark-util-types: 2.0.2

  micromark-util-chunked@2.0.1:
    dependencies:
      micromark-util-symbol: 2.0.1

  micromark-util-classify-character@2.0.1:
    dependencies:
      micromark-util-character: 2.1.1
      micromark-util-symbol: 2.0.1
      micromark-util-types: 2.0.2

  micromark-util-combine-extensions@2.0.1:
    dependencies:
      micromark-util-chunked: 2.0.1
      micromark-util-types: 2.0.2

  micromark-util-decode-numeric-character-reference@2.0.2:
    dependencies:
      micromark-util-symbol: 2.0.1

  micromark-util-decode-string@2.0.1:
    dependencies:
      decode-named-character-reference: 1.2.0
      micromark-util-character: 2.1.1
      micromark-util-decode-numeric-character-reference: 2.0.2
      micromark-util-symbol: 2.0.1

  micromark-util-encode@2.0.1: {}

  micromark-util-html-tag-name@2.0.1: {}

  micromark-util-normalize-identifier@2.0.1:
    dependencies:
      micromark-util-symbol: 2.0.1

  micromark-util-resolve-all@2.0.1:
    dependencies:
      micromark-util-types: 2.0.2

  micromark-util-sanitize-uri@2.0.1:
    dependencies:
      micromark-util-character: 2.1.1
      micromark-util-encode: 2.0.1
      micromark-util-symbol: 2.0.1

  micromark-util-subtokenize@2.1.0:
    dependencies:
      devlop: 1.1.0
      micromark-util-chunked: 2.0.1
      micromark-util-symbol: 2.0.1
      micromark-util-types: 2.0.2

  micromark-util-symbol@2.0.1: {}

  micromark-util-types@2.0.2: {}

  micromark@4.0.2:
    dependencies:
      '@types/debug': 4.1.12
      debug: 4.4.3
      decode-named-character-reference: 1.2.0
      devlop: 1.1.0
      micromark-core-commonmark: 2.0.3
      micromark-factory-space: 2.0.1
      micromark-util-character: 2.1.1
      micromark-util-chunked: 2.0.1
      micromark-util-combine-extensions: 2.0.1
      micromark-util-decode-numeric-character-reference: 2.0.2
      micromark-util-encode: 2.0.1
      micromark-util-normalize-identifier: 2.0.1
      micromark-util-resolve-all: 2.0.1
      micromark-util-sanitize-uri: 2.0.1
      micromark-util-subtokenize: 2.1.0
      micromark-util-symbol: 2.0.1
      micromark-util-types: 2.0.2
    transitivePeerDependencies:
      - supports-color

  micromatch@4.0.8:
    dependencies:
      braces: 3.0.3
      picomatch: 2.3.1

  minimatch@3.1.2:
    dependencies:
      brace-expansion: 1.1.12

  minimatch@9.0.5:
    dependencies:
      brace-expansion: 2.0.2

  minimist@1.2.8: {}

  minipass@7.1.2: {}

  minizlib@3.0.2:
    dependencies:
      minipass: 7.1.2

  mkdirp@3.0.1: {}

  ms@2.1.3: {}

  nanoid@3.3.11: {}

  napi-postinstall@0.3.3: {}

  natural-compare@1.4.0: {}

  next@15.5.3(react-dom@19.1.0(react@19.1.0))(react@19.1.0):
    dependencies:
      '@next/env': 15.5.3
      '@swc/helpers': 0.5.15
      caniuse-lite: 1.0.30001743
      postcss: 8.4.31
      react: 19.1.0
      react-dom: 19.1.0(react@19.1.0)
      styled-jsx: 5.1.6(react@19.1.0)
    optionalDependencies:
      '@next/swc-darwin-arm64': 15.5.3
      '@next/swc-darwin-x64': 15.5.3
      '@next/swc-linux-arm64-gnu': 15.5.3
      '@next/swc-linux-arm64-musl': 15.5.3
      '@next/swc-linux-x64-gnu': 15.5.3
      '@next/swc-linux-x64-musl': 15.5.3
      '@next/swc-win32-arm64-msvc': 15.5.3
      '@next/swc-win32-x64-msvc': 15.5.3
      sharp: 0.34.4
    transitivePeerDependencies:
      - '@babel/core'
      - babel-plugin-macros

  object-assign@4.1.1: {}

  object-inspect@1.13.4: {}

  object-keys@1.1.1: {}

  object.assign@4.1.7:
    dependencies:
      call-bind: 1.0.8
      call-bound: 1.0.4
      define-properties: 1.2.1
      es-object-atoms: 1.1.1
      has-symbols: 1.1.0
      object-keys: 1.1.1

  object.entries@1.1.9:
    dependencies:
      call-bind: 1.0.8
      call-bound: 1.0.4
      define-properties: 1.2.1
      es-object-atoms: 1.1.1

  object.fromentries@2.0.8:
    dependencies:
      call-bind: 1.0.8
      define-properties: 1.2.1
      es-abstract: 1.24.0
      es-object-atoms: 1.1.1

  object.groupby@1.0.3:
    dependencies:
      call-bind: 1.0.8
      define-properties: 1.2.1
      es-abstract: 1.24.0

  object.values@1.2.1:
    dependencies:
      call-bind: 1.0.8
      call-bound: 1.0.4
      define-properties: 1.2.1
      es-object-atoms: 1.1.1

  optionator@0.9.4:
    dependencies:
      deep-is: 0.1.4
      fast-levenshtein: 2.0.6
      levn: 0.4.1
      prelude-ls: 1.2.1
      type-check: 0.4.0
      word-wrap: 1.2.5

  own-keys@1.0.1:
    dependencies:
      get-intrinsic: 1.3.0
      object-keys: 1.1.1
      safe-push-apply: 1.0.0

  p-limit@3.1.0:
    dependencies:
      yocto-queue: 0.1.0

  p-locate@5.0.0:
    dependencies:
      p-limit: 3.1.0

  parent-module@1.0.1:
    dependencies:
      callsites: 3.1.0

  parse-entities@4.0.2:
    dependencies:
      '@types/unist': 2.0.11
      character-entities-legacy: 3.0.0
      character-reference-invalid: 2.0.1
      decode-named-character-reference: 1.2.0
      is-alphanumerical: 2.0.1
      is-decimal: 2.0.1
      is-hexadecimal: 2.0.1

  path-exists@4.0.0: {}

  path-key@3.1.1: {}

  path-parse@1.0.7: {}

  picocolors@1.1.1: {}

  picomatch@2.3.1: {}

  picomatch@4.0.3: {}

  possible-typed-array-names@1.1.0: {}

  postcss@8.4.31:
    dependencies:
      nanoid: 3.3.11
      picocolors: 1.1.1
      source-map-js: 1.2.1

  postcss@8.5.6:
    dependencies:
      nanoid: 3.3.11
      picocolors: 1.1.1
      source-map-js: 1.2.1

  prelude-ls@1.2.1: {}

  prop-types@15.8.1:
    dependencies:
      loose-envify: 1.4.0
      object-assign: 4.1.1
      react-is: 16.13.1

  property-information@7.1.0: {}

  punycode@2.3.1: {}

  queue-microtask@1.2.3: {}

  react-dom@19.1.0(react@19.1.0):
    dependencies:
      react: 19.1.0
      scheduler: 0.26.0

  react-is@16.13.1: {}

<<<<<<< HEAD
  react-markdown@9.1.0(@types/react@19.1.13)(react@19.1.0):
=======
  react-katex@3.1.0(prop-types@15.8.1)(react@19.1.0):
    dependencies:
      katex: 0.16.22
      prop-types: 15.8.1
      react: 19.1.0

  react-markdown@10.1.0(@types/react@19.1.13)(react@19.1.0):
>>>>>>> 3af8597e
    dependencies:
      '@types/hast': 3.0.4
      '@types/mdast': 4.0.4
      '@types/react': 19.1.13
      devlop: 1.1.0
      hast-util-to-jsx-runtime: 2.3.6
      html-url-attributes: 3.0.1
      mdast-util-to-hast: 13.2.0
      react: 19.1.0
      remark-parse: 11.0.0
      remark-rehype: 11.1.2
      unified: 11.0.5
      unist-util-visit: 5.0.0
      vfile: 6.0.3
    transitivePeerDependencies:
      - supports-color

  react@19.1.0: {}

  reflect.getprototypeof@1.0.10:
    dependencies:
      call-bind: 1.0.8
      define-properties: 1.2.1
      es-abstract: 1.24.0
      es-errors: 1.3.0
      es-object-atoms: 1.1.1
      get-intrinsic: 1.3.0
      get-proto: 1.0.1
      which-builtin-type: 1.2.1

  regexp.prototype.flags@1.5.4:
    dependencies:
      call-bind: 1.0.8
      define-properties: 1.2.1
      es-errors: 1.3.0
      get-proto: 1.0.1
      gopd: 1.2.0
      set-function-name: 2.0.2

<<<<<<< HEAD
=======
  remark-gfm@4.0.1:
    dependencies:
      '@types/mdast': 4.0.4
      mdast-util-gfm: 3.1.0
      micromark-extension-gfm: 3.0.0
      remark-parse: 11.0.0
      remark-stringify: 11.0.0
      unified: 11.0.5
    transitivePeerDependencies:
      - supports-color

>>>>>>> 3af8597e
  remark-parse@11.0.0:
    dependencies:
      '@types/mdast': 4.0.4
      mdast-util-from-markdown: 2.0.2
      micromark-util-types: 2.0.2
      unified: 11.0.5
    transitivePeerDependencies:
      - supports-color

  remark-rehype@11.1.2:
    dependencies:
      '@types/hast': 3.0.4
      '@types/mdast': 4.0.4
      mdast-util-to-hast: 13.2.0
      unified: 11.0.5
      vfile: 6.0.3

<<<<<<< HEAD
=======
  remark-stringify@11.0.0:
    dependencies:
      '@types/mdast': 4.0.4
      mdast-util-to-markdown: 2.1.2
      unified: 11.0.5

>>>>>>> 3af8597e
  resolve-from@4.0.0: {}

  resolve-pkg-maps@1.0.0: {}

  resolve@1.22.10:
    dependencies:
      is-core-module: 2.16.1
      path-parse: 1.0.7
      supports-preserve-symlinks-flag: 1.0.0

  resolve@2.0.0-next.5:
    dependencies:
      is-core-module: 2.16.1
      path-parse: 1.0.7
      supports-preserve-symlinks-flag: 1.0.0

  reusify@1.1.0: {}

  run-parallel@1.2.0:
    dependencies:
      queue-microtask: 1.2.3

  safe-array-concat@1.1.3:
    dependencies:
      call-bind: 1.0.8
      call-bound: 1.0.4
      get-intrinsic: 1.3.0
      has-symbols: 1.1.0
      isarray: 2.0.5

  safe-push-apply@1.0.0:
    dependencies:
      es-errors: 1.3.0
      isarray: 2.0.5

  safe-regex-test@1.1.0:
    dependencies:
      call-bound: 1.0.4
      es-errors: 1.3.0
      is-regex: 1.2.1

  scheduler@0.26.0: {}

  semver@6.3.1: {}

  semver@7.7.2: {}

  set-function-length@1.2.2:
    dependencies:
      define-data-property: 1.1.4
      es-errors: 1.3.0
      function-bind: 1.1.2
      get-intrinsic: 1.3.0
      gopd: 1.2.0
      has-property-descriptors: 1.0.2

  set-function-name@2.0.2:
    dependencies:
      define-data-property: 1.1.4
      es-errors: 1.3.0
      functions-have-names: 1.2.3
      has-property-descriptors: 1.0.2

  set-proto@1.0.0:
    dependencies:
      dunder-proto: 1.0.1
      es-errors: 1.3.0
      es-object-atoms: 1.1.1

  sharp@0.34.4:
    dependencies:
      '@img/colour': 1.0.0
      detect-libc: 2.1.0
      semver: 7.7.2
    optionalDependencies:
      '@img/sharp-darwin-arm64': 0.34.4
      '@img/sharp-darwin-x64': 0.34.4
      '@img/sharp-libvips-darwin-arm64': 1.2.3
      '@img/sharp-libvips-darwin-x64': 1.2.3
      '@img/sharp-libvips-linux-arm': 1.2.3
      '@img/sharp-libvips-linux-arm64': 1.2.3
      '@img/sharp-libvips-linux-ppc64': 1.2.3
      '@img/sharp-libvips-linux-s390x': 1.2.3
      '@img/sharp-libvips-linux-x64': 1.2.3
      '@img/sharp-libvips-linuxmusl-arm64': 1.2.3
      '@img/sharp-libvips-linuxmusl-x64': 1.2.3
      '@img/sharp-linux-arm': 0.34.4
      '@img/sharp-linux-arm64': 0.34.4
      '@img/sharp-linux-ppc64': 0.34.4
      '@img/sharp-linux-s390x': 0.34.4
      '@img/sharp-linux-x64': 0.34.4
      '@img/sharp-linuxmusl-arm64': 0.34.4
      '@img/sharp-linuxmusl-x64': 0.34.4
      '@img/sharp-wasm32': 0.34.4
      '@img/sharp-win32-arm64': 0.34.4
      '@img/sharp-win32-ia32': 0.34.4
      '@img/sharp-win32-x64': 0.34.4
    optional: true

  shebang-command@2.0.0:
    dependencies:
      shebang-regex: 3.0.0

  shebang-regex@3.0.0: {}

  side-channel-list@1.0.0:
    dependencies:
      es-errors: 1.3.0
      object-inspect: 1.13.4

  side-channel-map@1.0.1:
    dependencies:
      call-bound: 1.0.4
      es-errors: 1.3.0
      get-intrinsic: 1.3.0
      object-inspect: 1.13.4

  side-channel-weakmap@1.0.2:
    dependencies:
      call-bound: 1.0.4
      es-errors: 1.3.0
      get-intrinsic: 1.3.0
      object-inspect: 1.13.4
      side-channel-map: 1.0.1

  side-channel@1.1.0:
    dependencies:
      es-errors: 1.3.0
      object-inspect: 1.13.4
      side-channel-list: 1.0.0
      side-channel-map: 1.0.1
      side-channel-weakmap: 1.0.2

  source-map-js@1.2.1: {}

  space-separated-tokens@2.0.2: {}

  stable-hash@0.0.5: {}

  stop-iteration-iterator@1.1.0:
    dependencies:
      es-errors: 1.3.0
      internal-slot: 1.1.0

  string.prototype.includes@2.0.1:
    dependencies:
      call-bind: 1.0.8
      define-properties: 1.2.1
      es-abstract: 1.24.0

  string.prototype.matchall@4.0.12:
    dependencies:
      call-bind: 1.0.8
      call-bound: 1.0.4
      define-properties: 1.2.1
      es-abstract: 1.24.0
      es-errors: 1.3.0
      es-object-atoms: 1.1.1
      get-intrinsic: 1.3.0
      gopd: 1.2.0
      has-symbols: 1.1.0
      internal-slot: 1.1.0
      regexp.prototype.flags: 1.5.4
      set-function-name: 2.0.2
      side-channel: 1.1.0

  string.prototype.repeat@1.0.0:
    dependencies:
      define-properties: 1.2.1
      es-abstract: 1.24.0

  string.prototype.trim@1.2.10:
    dependencies:
      call-bind: 1.0.8
      call-bound: 1.0.4
      define-data-property: 1.1.4
      define-properties: 1.2.1
      es-abstract: 1.24.0
      es-object-atoms: 1.1.1
      has-property-descriptors: 1.0.2

  string.prototype.trimend@1.0.9:
    dependencies:
      call-bind: 1.0.8
      call-bound: 1.0.4
      define-properties: 1.2.1
      es-object-atoms: 1.1.1

  string.prototype.trimstart@1.0.8:
    dependencies:
      call-bind: 1.0.8
      define-properties: 1.2.1
      es-object-atoms: 1.1.1

  stringify-entities@4.0.4:
    dependencies:
      character-entities-html4: 2.1.0
      character-entities-legacy: 3.0.0

  strip-bom@3.0.0: {}

  strip-json-comments@3.1.1: {}

  style-to-js@1.1.17:
    dependencies:
      style-to-object: 1.0.9

  style-to-object@1.0.9:
    dependencies:
      inline-style-parser: 0.2.4

  styled-jsx@5.1.6(react@19.1.0):
    dependencies:
      client-only: 0.0.1
      react: 19.1.0

  supports-color@7.2.0:
    dependencies:
      has-flag: 4.0.0

  supports-preserve-symlinks-flag@1.0.0: {}

  tailwindcss@4.1.13: {}

  tapable@2.2.3: {}

  tar@7.4.3:
    dependencies:
      '@isaacs/fs-minipass': 4.0.1
      chownr: 3.0.0
      minipass: 7.1.2
      minizlib: 3.0.2
      mkdirp: 3.0.1
      yallist: 5.0.0

  tinyglobby@0.2.15:
    dependencies:
      fdir: 6.5.0(picomatch@4.0.3)
      picomatch: 4.0.3

  to-regex-range@5.0.1:
    dependencies:
      is-number: 7.0.0

  trim-lines@3.0.1: {}

  trough@2.2.0: {}

  ts-api-utils@2.1.0(typescript@5.9.2):
    dependencies:
      typescript: 5.9.2

  tsconfig-paths@3.15.0:
    dependencies:
      '@types/json5': 0.0.29
      json5: 1.0.2
      minimist: 1.2.8
      strip-bom: 3.0.0

  tslib@2.8.1: {}

  type-check@0.4.0:
    dependencies:
      prelude-ls: 1.2.1

  typed-array-buffer@1.0.3:
    dependencies:
      call-bound: 1.0.4
      es-errors: 1.3.0
      is-typed-array: 1.1.15

  typed-array-byte-length@1.0.3:
    dependencies:
      call-bind: 1.0.8
      for-each: 0.3.5
      gopd: 1.2.0
      has-proto: 1.2.0
      is-typed-array: 1.1.15

  typed-array-byte-offset@1.0.4:
    dependencies:
      available-typed-arrays: 1.0.7
      call-bind: 1.0.8
      for-each: 0.3.5
      gopd: 1.2.0
      has-proto: 1.2.0
      is-typed-array: 1.1.15
      reflect.getprototypeof: 1.0.10

  typed-array-length@1.0.7:
    dependencies:
      call-bind: 1.0.8
      for-each: 0.3.5
      gopd: 1.2.0
      is-typed-array: 1.1.15
      possible-typed-array-names: 1.1.0
      reflect.getprototypeof: 1.0.10

  typescript@5.9.2: {}

  unbox-primitive@1.1.0:
    dependencies:
      call-bound: 1.0.4
      has-bigints: 1.1.0
      has-symbols: 1.1.0
      which-boxed-primitive: 1.1.1

  undici-types@6.21.0: {}

  unified@11.0.5:
    dependencies:
      '@types/unist': 3.0.3
      bail: 2.0.2
      devlop: 1.1.0
      extend: 3.0.2
      is-plain-obj: 4.1.0
      trough: 2.2.0
      vfile: 6.0.3

  unist-util-is@6.0.0:
    dependencies:
      '@types/unist': 3.0.3

  unist-util-position@5.0.0:
    dependencies:
      '@types/unist': 3.0.3

  unist-util-stringify-position@4.0.0:
    dependencies:
      '@types/unist': 3.0.3

  unist-util-visit-parents@6.0.1:
    dependencies:
      '@types/unist': 3.0.3
      unist-util-is: 6.0.0

  unist-util-visit@5.0.0:
    dependencies:
      '@types/unist': 3.0.3
      unist-util-is: 6.0.0
      unist-util-visit-parents: 6.0.1

  unrs-resolver@1.11.1:
    dependencies:
      napi-postinstall: 0.3.3
    optionalDependencies:
      '@unrs/resolver-binding-android-arm-eabi': 1.11.1
      '@unrs/resolver-binding-android-arm64': 1.11.1
      '@unrs/resolver-binding-darwin-arm64': 1.11.1
      '@unrs/resolver-binding-darwin-x64': 1.11.1
      '@unrs/resolver-binding-freebsd-x64': 1.11.1
      '@unrs/resolver-binding-linux-arm-gnueabihf': 1.11.1
      '@unrs/resolver-binding-linux-arm-musleabihf': 1.11.1
      '@unrs/resolver-binding-linux-arm64-gnu': 1.11.1
      '@unrs/resolver-binding-linux-arm64-musl': 1.11.1
      '@unrs/resolver-binding-linux-ppc64-gnu': 1.11.1
      '@unrs/resolver-binding-linux-riscv64-gnu': 1.11.1
      '@unrs/resolver-binding-linux-riscv64-musl': 1.11.1
      '@unrs/resolver-binding-linux-s390x-gnu': 1.11.1
      '@unrs/resolver-binding-linux-x64-gnu': 1.11.1
      '@unrs/resolver-binding-linux-x64-musl': 1.11.1
      '@unrs/resolver-binding-wasm32-wasi': 1.11.1
      '@unrs/resolver-binding-win32-arm64-msvc': 1.11.1
      '@unrs/resolver-binding-win32-ia32-msvc': 1.11.1
      '@unrs/resolver-binding-win32-x64-msvc': 1.11.1

  uri-js@4.4.1:
    dependencies:
      punycode: 2.3.1

  vfile-message@4.0.3:
    dependencies:
      '@types/unist': 3.0.3
      unist-util-stringify-position: 4.0.0

  vfile@6.0.3:
    dependencies:
      '@types/unist': 3.0.3
      vfile-message: 4.0.3

  which-boxed-primitive@1.1.1:
    dependencies:
      is-bigint: 1.1.0
      is-boolean-object: 1.2.2
      is-number-object: 1.1.1
      is-string: 1.1.1
      is-symbol: 1.1.1

  which-builtin-type@1.2.1:
    dependencies:
      call-bound: 1.0.4
      function.prototype.name: 1.1.8
      has-tostringtag: 1.0.2
      is-async-function: 2.1.1
      is-date-object: 1.1.0
      is-finalizationregistry: 1.1.1
      is-generator-function: 1.1.0
      is-regex: 1.2.1
      is-weakref: 1.1.1
      isarray: 2.0.5
      which-boxed-primitive: 1.1.1
      which-collection: 1.0.2
      which-typed-array: 1.1.19

  which-collection@1.0.2:
    dependencies:
      is-map: 2.0.3
      is-set: 2.0.3
      is-weakmap: 2.0.2
      is-weakset: 2.0.4

  which-typed-array@1.1.19:
    dependencies:
      available-typed-arrays: 1.0.7
      call-bind: 1.0.8
      call-bound: 1.0.4
      for-each: 0.3.5
      get-proto: 1.0.1
      gopd: 1.2.0
      has-tostringtag: 1.0.2

  which@2.0.2:
    dependencies:
      isexe: 2.0.0

  word-wrap@1.2.5: {}

  yallist@5.0.0: {}

  yocto-queue@0.1.0: {}

  zwitch@2.0.4: {}<|MERGE_RESOLUTION|>--- conflicted
+++ resolved
@@ -29,11 +29,6 @@
       react-dom:
         specifier: 19.1.0
         version: 19.1.0(react@19.1.0)
-<<<<<<< HEAD
-      react-markdown:
-        specifier: ^9.0.1
-        version: 9.1.0(@types/react@19.1.13)(react@19.1.0)
-=======
       react-katex:
         specifier: ^3.1.0
         version: 3.1.0(prop-types@15.8.1)(react@19.1.0)
@@ -43,7 +38,6 @@
       remark-gfm:
         specifier: ^4.0.1
         version: 4.0.1
->>>>>>> 3af8597e
     devDependencies:
       '@eslint/eslintrc':
         specifier: ^3
@@ -486,12 +480,9 @@
   '@types/json5@0.0.29':
     resolution: {integrity: sha512-dRLjCWHYg4oaA77cxO64oO+7JwCwnIzkZPdrrC71jQmQtlhM556pwKo5bUzqvZndkVbeFLIIi+9TC40JNF5hNQ==}
 
-<<<<<<< HEAD
-=======
   '@types/katex@0.16.7':
     resolution: {integrity: sha512-HMwFiRujE5PjrgwHQ25+bsLJgowjGjm5Z8FVSf0N6PwgJrwxH0QxzHYDcKsTfV3wva0vzrpqMTJS2jXPr5BMEQ==}
 
->>>>>>> 3af8597e
   '@types/mdast@4.0.4':
     resolution: {integrity: sha512-kGaNbPh1k7AFzgpud/gMdvIm5xuECykRR+JnWKQno9TAXVa6WIVCGTPvYGekIDL4uwCZQSYbUxNBSb1aUo79oA==}
 
@@ -818,13 +809,10 @@
   comma-separated-tokens@2.0.3:
     resolution: {integrity: sha512-Fu4hJdvzeylCfQPp9SGWidpzrMs7tTrlu6Vb8XGaRGck8QSNZJJp538Wrb60Lax4fPwR64ViY468OIUTbRlGZg==}
 
-<<<<<<< HEAD
-=======
   commander@8.3.0:
     resolution: {integrity: sha512-OkTL9umf+He2DZkUq8f8J9of7yL6RJKI24dVITBmNfZBmri9zYZQrKkuXiKhyfPSu8tUhnVBB1iKXevvnlR4Ww==}
     engines: {node: '>= 12'}
 
->>>>>>> 3af8597e
   concat-map@0.0.1:
     resolution: {integrity: sha512-/Srv4dswyQNBfohGpz9o6Yb3Gz3SrUDqBH5rTuhGR7ahtlbYKnVxw2bCFMRljaA7EXHaXZ8wsHdodFvbkhKmqg==}
 
@@ -1494,20 +1482,15 @@
     resolution: {integrity: sha512-/IXtbwEk5HTPyEwyKX6hGkYXxM9nbj64B+ilVJnC/R6B0pH5G4V3b0pVbL7DBj4tkhBAppbQUlf6F6Xl9LHu1g==}
     engines: {node: '>= 0.4'}
 
-<<<<<<< HEAD
+  mathjax@3.2.2:
+    resolution: {integrity: sha512-Bt+SSVU8eBG27zChVewOicYs7Xsdt40qm4+UpHyX7k0/O9NliPc+x77k1/FEsPsjKPZGJvtRZM1vO+geW0OhGw==}
+
+  mdast-util-find-and-replace@3.0.2:
+    resolution: {integrity: sha512-Tmd1Vg/m3Xz43afeNxDIhWRtFZgM2VLyaf4vSTYwudTyeuTneoL3qtWMA5jeLyz/O1vDJmmV4QuScFCA2tBPwg==}
+
   mdast-util-from-markdown@2.0.2:
     resolution: {integrity: sha512-uZhTV/8NBuw0WHkPTrCqDOl0zVe1BIng5ZtHoDk49ME1qqcjYmmLmOf0gELgcRMxN4w2iuIeVso5/6QymSrgmA==}
 
-=======
-  mathjax@3.2.2:
-    resolution: {integrity: sha512-Bt+SSVU8eBG27zChVewOicYs7Xsdt40qm4+UpHyX7k0/O9NliPc+x77k1/FEsPsjKPZGJvtRZM1vO+geW0OhGw==}
-
-  mdast-util-find-and-replace@3.0.2:
-    resolution: {integrity: sha512-Tmd1Vg/m3Xz43afeNxDIhWRtFZgM2VLyaf4vSTYwudTyeuTneoL3qtWMA5jeLyz/O1vDJmmV4QuScFCA2tBPwg==}
-
-  mdast-util-from-markdown@2.0.2:
-    resolution: {integrity: sha512-uZhTV/8NBuw0WHkPTrCqDOl0zVe1BIng5ZtHoDk49ME1qqcjYmmLmOf0gELgcRMxN4w2iuIeVso5/6QymSrgmA==}
-
   mdast-util-gfm-autolink-literal@2.0.1:
     resolution: {integrity: sha512-5HVP2MKaP6L+G6YaxPNjuL0BPrq9orG3TsrZ9YXbA3vDw/ACI4MEsnoDpn6ZNm7GnZgtAcONJyPhOP8tNJQavQ==}
 
@@ -1526,7 +1509,6 @@
   mdast-util-gfm@3.1.0:
     resolution: {integrity: sha512-0ulfdQOM3ysHhCJ1p06l0b0VKlhU0wuQs3thxZQagjcjPrlFRqY215uZGHHJan9GEAXd9MbfPjFJz+qMkVR6zQ==}
 
->>>>>>> 3af8597e
   mdast-util-mdx-expression@2.0.1:
     resolution: {integrity: sha512-J6f+9hUp+ldTZqKRSg7Vw5V6MqjATc+3E4gf3CFNcuZNWD8XdyI6zQ8GqH7f8169MM6P7hMBRDVGnn7oHB9kXQ==}
 
@@ -1555,8 +1537,6 @@
   micromark-core-commonmark@2.0.3:
     resolution: {integrity: sha512-RDBrHEMSxVFLg6xvnXmb1Ayr2WzLAWjeSATAoxwKYJV94TeNavgoIdA0a9ytzDSVzBy2YKFK+emCPOEibLeCrg==}
 
-<<<<<<< HEAD
-=======
   micromark-extension-gfm-autolink-literal@2.1.0:
     resolution: {integrity: sha512-oOg7knzhicgQ3t4QCjCWgTmfNhvQbDDnJeVu9v81r7NltNCVmhPy1fJRX27pISafdjL+SVc4d3l48Gb6pbRypw==}
 
@@ -1578,7 +1558,6 @@
   micromark-extension-gfm@3.0.0:
     resolution: {integrity: sha512-vsKArQsicm7t0z2GugkCKtZehqUm31oeGBV/KVSorWSy8ZlNAv7ytjFhvaryUiCUJYqs+NoE6AFhpQvBTM6Q4w==}
 
->>>>>>> 3af8597e
   micromark-factory-destination@2.0.1:
     resolution: {integrity: sha512-Xe6rDdJlkmbFRExpTOmRj9N3MaWmbAgdpSrBQvCFqhezUn4AHqJHbaEnfbVYYiexVSs//tqOdY/DxhjdCiJnIA==}
 
@@ -1817,10 +1796,6 @@
   react-is@16.13.1:
     resolution: {integrity: sha512-24e6ynE2H+OKt4kqsOvNd8kBpV65zoxbA4BVsEOB3ARVWQki/DHzaUoC5KuON/BiccDaCCTZBuOcfZs70kR8bQ==}
 
-<<<<<<< HEAD
-  react-markdown@9.1.0:
-    resolution: {integrity: sha512-xaijuJB0kzGiUdG7nc2MOMDUDBWPyGAjZtUrow9XxUeua8IqeP+VlIfAZ3bphpcLTnSZXz6z9jcVC/TCwbfgdw==}
-=======
   react-katex@3.1.0:
     resolution: {integrity: sha512-At9uLOkC75gwn2N+ZXc5HD8TlATsB+3Hkp9OGs6uA8tM3dwZ3Wljn74Bk3JyHFPgSnesY/EMrIAB1WJwqZqejA==}
     peerDependencies:
@@ -1829,7 +1804,6 @@
 
   react-markdown@10.1.0:
     resolution: {integrity: sha512-qKxVopLT/TyA6BX3Ue5NwabOsAzm0Q7kAPwq6L+wWDwisYs7R8vZ0nRXqq6rkueboxpkjvLGU9fWifiX/ZZFxQ==}
->>>>>>> 3af8597e
     peerDependencies:
       '@types/react': '>=18'
       react: '>=18'
@@ -1846,24 +1820,18 @@
     resolution: {integrity: sha512-dYqgNSZbDwkaJ2ceRd9ojCGjBq+mOm9LmtXnAnEGyHhN/5R7iDW2TRw3h+o/jCFxus3P2LfWIIiwowAjANm7IA==}
     engines: {node: '>= 0.4'}
 
-<<<<<<< HEAD
-=======
   remark-gfm@4.0.1:
     resolution: {integrity: sha512-1quofZ2RQ9EWdeN34S79+KExV1764+wCUGop5CPL1WGdD0ocPpu91lzPGbwWMECpEpd42kJGQwzRfyov9j4yNg==}
 
->>>>>>> 3af8597e
   remark-parse@11.0.0:
     resolution: {integrity: sha512-FCxlKLNGknS5ba/1lmpYijMUzX2esxW5xQqjWxw2eHFfS2MSdaHVINFmhjo+qN1WhZhNimq0dZATN9pH0IDrpA==}
 
   remark-rehype@11.1.2:
     resolution: {integrity: sha512-Dh7l57ianaEoIpzbp0PC9UKAdCSVklD8E5Rpw7ETfbTl3FqcOOgq5q2LVDhgGCkaBv7p24JXikPdvhhmHvKMsw==}
 
-<<<<<<< HEAD
-=======
   remark-stringify@11.0.0:
     resolution: {integrity: sha512-1OSmLd3awB/t8qdoEOMazZkNsfVTeY4fTsgzcQFdXNq8ToTN4ZGwrMnlda4K6smTFKD+GRV6O48i6Z4iKgPPpw==}
 
->>>>>>> 3af8597e
   resolve-from@4.0.0:
     resolution: {integrity: sha512-pb/MYmXstAkysRFx8piNI1tGFNQIFA3vkE3Gq4EuA1dF6gHp/+vgZqsCGJapvy8N3Q+4o7FwvquPJcnZ7RYy4g==}
     engines: {node: '>=4'}
@@ -2507,11 +2475,8 @@
 
   '@types/json5@0.0.29': {}
 
-<<<<<<< HEAD
-=======
   '@types/katex@0.16.7': {}
 
->>>>>>> 3af8597e
   '@types/mdast@4.0.4':
     dependencies:
       '@types/unist': 3.0.3
@@ -2853,11 +2818,8 @@
 
   comma-separated-tokens@2.0.3: {}
 
-<<<<<<< HEAD
-=======
   commander@8.3.0: {}
 
->>>>>>> 3af8597e
   concat-map@0.0.1: {}
 
   cross-spawn@7.0.6:
@@ -3674,8 +3636,6 @@
 
   math-intrinsics@1.1.0: {}
 
-<<<<<<< HEAD
-=======
   mathjax@3.2.2: {}
 
   mdast-util-find-and-replace@3.0.2:
@@ -3685,7 +3645,6 @@
       unist-util-is: 6.0.0
       unist-util-visit-parents: 6.0.1
 
->>>>>>> 3af8597e
   mdast-util-from-markdown@2.0.2:
     dependencies:
       '@types/mdast': 4.0.4
@@ -3703,8 +3662,6 @@
     transitivePeerDependencies:
       - supports-color
 
-<<<<<<< HEAD
-=======
   mdast-util-gfm-autolink-literal@2.0.1:
     dependencies:
       '@types/mdast': 4.0.4
@@ -3762,7 +3719,6 @@
     transitivePeerDependencies:
       - supports-color
 
->>>>>>> 3af8597e
   mdast-util-mdx-expression@2.0.1:
     dependencies:
       '@types/estree-jsx': 1.0.5
@@ -3856,8 +3812,6 @@
       micromark-util-symbol: 2.0.1
       micromark-util-types: 2.0.2
 
-<<<<<<< HEAD
-=======
   micromark-extension-gfm-autolink-literal@2.1.0:
     dependencies:
       micromark-util-character: 2.1.1
@@ -3916,7 +3870,6 @@
       micromark-util-combine-extensions: 2.0.1
       micromark-util-types: 2.0.2
 
->>>>>>> 3af8597e
   micromark-factory-destination@2.0.1:
     dependencies:
       micromark-util-character: 2.1.1
@@ -4211,9 +4164,6 @@
 
   react-is@16.13.1: {}
 
-<<<<<<< HEAD
-  react-markdown@9.1.0(@types/react@19.1.13)(react@19.1.0):
-=======
   react-katex@3.1.0(prop-types@15.8.1)(react@19.1.0):
     dependencies:
       katex: 0.16.22
@@ -4221,7 +4171,6 @@
       react: 19.1.0
 
   react-markdown@10.1.0(@types/react@19.1.13)(react@19.1.0):
->>>>>>> 3af8597e
     dependencies:
       '@types/hast': 3.0.4
       '@types/mdast': 4.0.4
@@ -4261,8 +4210,6 @@
       gopd: 1.2.0
       set-function-name: 2.0.2
 
-<<<<<<< HEAD
-=======
   remark-gfm@4.0.1:
     dependencies:
       '@types/mdast': 4.0.4
@@ -4274,7 +4221,6 @@
     transitivePeerDependencies:
       - supports-color
 
->>>>>>> 3af8597e
   remark-parse@11.0.0:
     dependencies:
       '@types/mdast': 4.0.4
@@ -4292,15 +4238,12 @@
       unified: 11.0.5
       vfile: 6.0.3
 
-<<<<<<< HEAD
-=======
   remark-stringify@11.0.0:
     dependencies:
       '@types/mdast': 4.0.4
       mdast-util-to-markdown: 2.1.2
       unified: 11.0.5
 
->>>>>>> 3af8597e
   resolve-from@4.0.0: {}
 
   resolve-pkg-maps@1.0.0: {}
